.WorkspacesScreenContainer {
<<<<<<< HEAD
  background-color: var(--app-statusbar-background);
  width: 100%;
  height: 100%;
  color: #fff;

  .WorkspacesScreen {
    padding: 2rem;
    
    header {
      display: flex;
      justify-content: space-between;
      padding-bottom: 4rem;
      align-items: center;

      .logo {
        position: relative;
        height: 100px;
        font-family: "Grand Hotel";
        font-size: 4rem;
        svg {
          height: 100%;
          vertical-align: middle;
          margin-right: 1rem;
        }
        .version {
          font-family: 'RobotoCondensed-Regular';
          font-size: .25rem;
          position: absolute;
          right: 0;
          bottom: 0;
          opacity: .15;
        }
      }

      .updates {
        margin-right:.5rem;
        text-transform: uppercase;
        vertical-align: middle;
        font-family: 'RobotoCondensed-Bold';
        .Spinner {
          display: inline-block;
          vertical-align: middle;
          margin: 0 1rem 0 0;
        }
      }
    }
    .title {
      text-transform: uppercase;
      color: #fff;
      font-size: 2rem;
      margin: 0 0 .5rem;
    }
    .subTitle {
      opacity: .5;
      margin: 0 0 .5rem;
      font-family: "Fira Code Regular";
    }
    section {
      color: var(--app-navbar-text);
      display: flex;
      & > * {
        &:first-child {
          margin-right: 1rem;
        }
        &:last-child {
          margin-left: 1rem;
        }

        flex-grow: 1;
        flex-basis: 0;
      }
      ul {
        margin: 0;
        list-style: none;
        padding: 0;
        a {
          background: transparent;
          margin-bottom: 1rem;
          display: block;
          border-radius: .3rem;
          padding: 1.25rem 1rem;
          border: solid 2px var(--app-button-primary-background-color);
          color: #fff;
          position: relative;
          svg {
            position: absolute;
            margin: 0;
            padding: 0;
            width: 26px;
            right: 1rem;
            top: 50%;
            transform: translateY(-50%);
            opacity: 0;
          }
          &:hover {
            background: var(--app-button-primary-background-color);
            svg {
              opacity: 1;
            }
          }
=======
  .WorkspacesScreen {
    header {
      display:flex;
      flex-direction: column;
      background: blue;
    }
    section {
      display:flex;
      flex-direction: column;
      background: pink;
      ul {
        background: red;
        a {
          background: purple;
>>>>>>> 95aa3e89
        }
        p {
          background: green;
        }
      }
      button {
<<<<<<< HEAD
        font-family: "Fira Sans SemiBold";
        background: var(--app-button-primary-color);
        width: 100%;
        margin-bottom: 2rem;
        display: block;
        height: auto;
        padding: 2.5rem .5rem;
        font-size: 2em;
        border-radius: .5rem;

        &:last-child {
          margin-bottom: 0;
        }

        &:hover {
          color: var(--app-button-primary-background-color);
        }

        svg {
          vertical-align: top;
          height: 32px;
        }
=======
        background: orange;
>>>>>>> 95aa3e89
      }
    }
  }
}<|MERGE_RESOLUTION|>--- conflicted
+++ resolved
@@ -1,5 +1,4 @@
 .WorkspacesScreenContainer {
-<<<<<<< HEAD
   background-color: var(--app-statusbar-background);
   width: 100%;
   height: 100%;
@@ -28,7 +27,7 @@
           font-family: 'RobotoCondensed-Regular';
           font-size: .25rem;
           position: absolute;
-          right: 0;
+          right: 1rem;
           bottom: 0;
           opacity: .15;
         }
@@ -100,29 +99,12 @@
               opacity: 1;
             }
           }
-=======
-  .WorkspacesScreen {
-    header {
-      display:flex;
-      flex-direction: column;
-      background: blue;
-    }
-    section {
-      display:flex;
-      flex-direction: column;
-      background: pink;
-      ul {
-        background: red;
-        a {
-          background: purple;
->>>>>>> 95aa3e89
         }
         p {
           background: green;
         }
       }
       button {
-<<<<<<< HEAD
         font-family: "Fira Sans SemiBold";
         background: var(--app-button-primary-color);
         width: 100%;
@@ -145,9 +127,6 @@
           vertical-align: top;
           height: 32px;
         }
-=======
-        background: orange;
->>>>>>> 95aa3e89
       }
     }
   }
