--- conflicted
+++ resolved
@@ -155,29 +155,19 @@
     });
   };
 
-<<<<<<< HEAD
-  updateCordaNodes = () => {
-    const projects = this.state.config.settings.workspace.projects;
-    this.state.config.settings.workspace.nodes.forEach(node => {
-      node.projects = projects.slice();
-    });
-    this.state.config.settings.workspace.notaries.forEach(node => {
-      node.projects = projects.slice();
-=======
   updateCordaNodes = (path, remove = false) => {
     const workspace = this.state.config.settings.workspace;
     const nodes = [...workspace.nodes, ...workspace.notaries];
     nodes.forEach(node => {
-      const cordapps = node.cordapps;
+      const projects = node.projects;
       if (remove) {
-        const index = cordapps.indexOf(path);
+        const index = projects.indexOf(path);
         if (index !== -1) {
-          cordapps.splice(index, 1);
+          projects.splice(index, 1);
         }
       } else {
-        cordapps.push(path);
-      }
->>>>>>> ff168427
+        projects.push(path);
+      }
     });
   }
 
