--- conflicted
+++ resolved
@@ -191,12 +191,9 @@
     } else {
       update(path);
     }
-<<<<<<< HEAD
     if (this.isCorda()) {
       this.updateCordaNodes(path);
     }
-=======
->>>>>>> 200e87e9
     this.forceUpdate();
   };
 
