--- conflicted
+++ resolved
@@ -19,9 +19,6 @@
   initAutoUpdates(store);
   initWorkspaces(store);
   initEvents(store);
-<<<<<<< HEAD
   initCorda(store);
-=======
   initCordaShutdown(store);
->>>>>>> d5be80f1
 }