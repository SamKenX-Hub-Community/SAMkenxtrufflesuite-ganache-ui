--- conflicted
+++ resolved
@@ -34,10 +34,6 @@
   SET_CURRENT_WORKSPACE,
   OPEN_NEW_WORKSPACE_CONFIG,
   OPEN_WORKSPACE_CONFIG,
-<<<<<<< HEAD
-  DOWNLOAD_EXTRAS,
-=======
->>>>>>> f97be5ac
 } from "../common/redux/workspaces/actions";
 import {
   SET_SETTINGS,
@@ -373,38 +369,6 @@
     });
   }
 
-<<<<<<< HEAD
-
-  ipcMain.on(DOWNLOAD_EXTRAS, async (event, flavor) => {
-    if (integrations.config[flavor]) {
-      const extras = integrations.config[flavor];
-      mainWindow.webContents.send(DOWNLOAD_EXTRAS, {
-        status: "downloading",
-        flavor
-      });
-      try {
-        await extras.downloadRequired(true);
-        mainWindow.webContents.send(DOWNLOAD_EXTRAS, {
-          status: "success",
-          flavor
-        });
-      } catch (e) {
-        mainWindow.webContents.send(DOWNLOAD_EXTRAS, {
-          status: "failed",
-          error: e,
-          flavor
-        });
-      }
-    } else {
-      mainWindow.webContents.send(DOWNLOAD_EXTRAS, {
-        status: "failed",
-        flavor
-      });
-    }
-  });
-  
-=======
->>>>>>> f97be5ac
   ipcMain.on(DELETE_WORKSPACE, async (event, name, flavor) => {
     await integrations.stopServer();
 
@@ -534,10 +498,7 @@
         null,
         workspaceManager.directory,
         wallet.mnemonic,
-<<<<<<< HEAD
-=======
         true,
->>>>>>> f97be5ac
       );
     } else {
       const workspaceSettings = defaultWorkspace.settings.getAll();
