import connect from "../../../../renderer/screens/helpers/connect";
import TransactionLink from "../components/TransactionLink";
import CordAppLink from "../components/CordAppLink";
import TransactionData from "../transaction-data";
import { CancellationToken } from "../screens/utils";
<<<<<<< HEAD
import NodeLink from "../components/NodeLink";
import React, { Component } from "react";
=======
import { startNode } from "../../../../common/redux/config/actions";
>>>>>>> d5be80f1

// this is taken from braid
const VERSION_REGEX = /^(.*?)(?:-(?:(?:\d|\.)+))\.jar?$/;

function filterNodeBy(nodeToMatch) {
  return (node) => {
    return node.safeName === nodeToMatch;
  }
}

class NodeDetails extends Component {
  refresher = new CancellationToken();

  constructor(props) {
    super(props);

    this.state = {node: this.findNodeFromProps(), nodes:null, notaries:null, cordapps: null, transactions: null};
  }

  componentWillUnmount() {
    this.refresher.cancel();
  }

  findNodeFromProps(){
    const workspace = this.props.config.settings.workspace;
    const isNode = filterNodeBy(this.props.match.params.node);
    let matches = [...workspace.nodes, ...workspace.notaries].filter(isNode);
    return matches[0] || null;
  }

  componentDidMount(){
    this.refresh();
  }

  componentDidUpdate(prevProps) {
    if (prevProps.match.params.node !== this.props.match.params.node) {
      this.setState({node: this.findNodeFromProps(), nodes:null, notaries:null, cordapps:null, transactions: null}, this.refresh.bind(this));
    }
    if (prevProps.config.updated !== this.props.config.updated) {
      this.refresh();
    }
  }

  refresh() {
    this.refresher.cancel();

    let canceller = this.refresher.getCanceller();

    if (this.state.node) {
      const nodes = this.props.config.settings.workspace.nodes;
      const postgresPort =  this.props.config.settings.workspace.postgresPort;

      const notariesProm = fetch("https://localhost:" + (this.state.node.braidPort) + "/api/rest/network/notaries")
        .then(r => r.json())
        .then(json => {
          if(Array.isArray(json)) return json;
          return [];
        })

      notariesProm.then(notaries => {
        if (canceller.cancelled) return;
        this.setState({notaries});
      });

      fetch("https://localhost:" + (this.state.node.braidPort) + "/api/rest/network/nodes")
        .then(r => r.json())
        .then(json => {
          if(Array.isArray(json)) return json;
          return [];
        })
        .then(async nodes => {
          if (canceller.cancelled) return;

          const selfName = this.state.node.name.replace(/\s/g, "");
          const notaries = await notariesProm;

          if (canceller.cancelled) return;
          const notariesMap = new Set(notaries.map(notary => notary.owningKey));
          const nodesMap = new Map();
          nodes.forEach(node => {
            return node.legalIdentities.some(nodeIdent => {
              // braid sometimes returns the same node multiple times
              if (nodesMap.has(nodeIdent.owningKey)) return;

              // filter out self
              if (nodeIdent.name.replace(/\s/g,"") === selfName) {
                return false;
              } else {
                // filter out notaries
                if(!notariesMap.has(nodeIdent.owningKey)){
                  nodesMap.set(nodeIdent.owningKey, node);
                }
              }
            });
          });
          this.setState({nodes: [...nodesMap.values()]});
        });

      fetch("https://localhost:" + (this.state.node.braidPort) + "/api/rest/cordapps")
        .then(r => r.json())
        .then(json => {
          if (canceller.cancelled) return;

          if(Array.isArray(json)) return json;
          return [];
        })
        .then(cordapps => this.setState({cordapps}));

      fetch("https://localhost:" + (this.state.node.braidPort) + "/api/rest/network/nodes/self")
        .then(r => r.json())
        .then(self => {
          if (canceller.cancelled) return;

          fetch("https://localhost:" + (this.state.node.braidPort) + "/api/rest/vault/vaultQueryBy", {
            method: "POST",
            headers: {
              "accept": "application/json",
              "content-type": "application/json"
            },
            body: JSON.stringify({
              "criteria" : {
                "@class" : ".QueryCriteria$VaultQueryCriteria",
                "status" : "ALL",
                "participants" : self.legalIdentities
              }
            })
          })
          .then(res => res.json())
          .then(json => {
            if (canceller.cancelled) return;

            if (json && Array.isArray(json.states)) return json;
            return [];
          })
          .then(json => {
            if (canceller.cancelled) return;

            const transactionPromises = [];
            const hashes = new Set();
            json.states.forEach(state => {
              hashes.add(state.ref.txhash);
            });
            hashes.forEach(hash => {
              const tx = new TransactionData(hash);
              transactionPromises.push(tx.update(nodes, postgresPort));
            })
            return Promise.all(transactionPromises);
          }).then(transactions => {
            if (canceller.cancelled) return;

            this.setState(state => {
              return {transactions: [...state.transactions || [], ...transactions]};
            });
          })
        });

      TransactionData.getConnectedClient(this.state.node.safeName, this.props.config.settings.workspace.postgresPort)
        .then(async client => {
          if (canceller.cancelled) return;

          try {
            return await client.query("SELECT transaction_id FROM node_notary_committed_txs");
          } finally {
            client.release();
          }
        }).then(async res => {
          if (canceller.cancelled) return;

          const proms = Promise.all(res.rows.map(row => {
            const tx = new TransactionData(TransactionData.convertTransactionIdToHash(row.transaction_id));
            return tx.update(nodes, postgresPort);
          }));
          
          const transactions = await proms;
          if (canceller.cancelled) return;

          this.setState(state => {
            return {transactions: [...(state.transactions || []), ...transactions]};
          });
        }).catch(e => {
          console.log("probably not a notary :-)", e);
        })
    }
  }

  getWorkspaceNode(owningKey){
    return this.props.config.settings.workspace.nodes.find(node => owningKey === node.owningKey);
  }

  getWorkspaceNotary(owningKey){
    return this.props.config.settings.workspace.notaries.find(notary => owningKey === notary.owningKey);
  }

  getWorkspaceCordapp(name) {
    return this.props.config.settings.workspace.projects.find(cordapp => VERSION_REGEX.exec(cordapp)[1].toLowerCase().endsWith(name.toLowerCase()));
  }

  getCordapps(){
    let cordapps = (<div className="Waiting Waiting-Padded">Loading CorDapps...</div>);
    if(this.state.cordapps) {
      cordapps = this.state.cordapps.reduce((acc, cordapp) => {
        const workspaceCordapp = this.getWorkspaceCordapp(cordapp);
        if (workspaceCordapp) {
          acc.push((<CordAppLink key={workspaceCordapp} cordapp={workspaceCordapp} workspace={this.props.config.settings.workspace}>{workspaceCordapp}</CordAppLink>));
        }
        return acc;
      }, []);
      if (cordapps.length === 0) {
        cordapps = (<div className="Waiting Waiting-Padded">No CorDapps</div>);
      }
    }
    return cordapps;
  }

  getConnectedNodes(){
    const loading = (<div className="Waiting Waiting-Padded">Loading Nodes &amp; Notaries...</div>);
    const noPeers = (<div className="Waiting Waiting-Padded">No Node &amp; Notary peers...</div>);
    let nodes = [];
    let hasNoPeers = (!!this.state.nodes && !!this.state.notaries);
    if (this.state.nodes) {
      nodes = this.state.nodes.reduce((acc, node) => {
        const owningKey = node.legalIdentities[0].owningKey
        // filter self
        if (this.state.node.owningKey === owningKey) return acc;

        const workspaceNode = this.getWorkspaceNode(owningKey);
        if (workspaceNode) {
          acc.push((<NodeLink key={`node-${workspaceNode.safeName}`} postgresPort={this.props.config.settings.workspace.postgresPort} node={workspaceNode} />));
        }
        return acc;
      }, []);
    }
    if (this.state.notaries) {
      nodes = nodes.concat(this.state.notaries.reduce((acc, notary) => {
        const owningKey = notary.owningKey
        // filter self
        if (this.state.node.owningKey === owningKey) return acc;

         const workspaceNode = this.getWorkspaceNotary(notary.owningKey);
        if (workspaceNode && notary.owningKey !== this.state.node) {
          acc.push((<NodeLink key={`node-${workspaceNode.safeName}`} postgresPort={this.props.config.settings.workspace.postgresPort} node={workspaceNode} services={["Notary"]} />));
        }
        return acc;
      }, []));
    }
    return nodes.length ? nodes : hasNoPeers ? noPeers : loading;
  }

  getTransactions(){
    let noTxsOrLoading;
    let txs;
    const seen = new Set();
    if (this.state.transactions){
      if (this.state.transactions.length === 0) {
        noTxsOrLoading = (<div className="Waiting Waiting-Padded">No Transactions</div>);
      } else {
        txs = this.state.transactions.sort((a, b) => b.earliestRecordedTime - a.earliestRecordedTime).map(transaction => {
          if (seen.has(transaction.txhash)){
            return
          }
          seen.add(transaction.txhash);
          return (<TransactionLink key={transaction.txhash} tx={transaction} />);
        });
      }
    } else {
      noTxsOrLoading = (<div className="Waiting Waiting-Padded">Loading Transactions...</div>);
    }
    return txs ? txs : noTxsOrLoading;
  }

  render() {
    const node = this.state.node;
    if (!node) {
      return (<div className="Waiting Waiting-Padded">Couldn&apos;t locate node: {this.props.match.params.node}</div>);
    }

    let restartButton = <></>;
    const status = this.props.config.cordaNodeStatus[node.safeName];
    const style = {
      position: "absolute",
      right: "1.5rem",
      top: "50%",
      transform: "translateY(-50%)"
    };
    if (status === "stopped") {
      restartButton = (<div style={style}>
        <span>Node is stopped!</span> <button style={{marginLeft: "1rem"}} onClick={()=>this.props.dispatch(startNode(node.safeName))}>Restart</button>
      </div>);
    } else if (status === "starting") {
      restartButton = (<div style={{
          position: "absolute",
          right: "1.5rem",
          top: "50%",
          transform: "translateY(-50%)"
        }}>
          <span>Node is starting...</span>
        </div>);
    }

    return (
      <section className="BlockCard">
        <header>
          <button className="Button" onClick={this.props.history.goBack}>
            &larr; Back
          </button>
          <h1 className="Title">
            {node.name}
          </h1>
        </header>
        <main className="corda-details-container corda-node-details">
          <div className="corda-details-section">
            <h3 className="Label">
              Connection Details

              {
                restartButton
              }
            </h3>
            <div className="DataRow corda-node-details-ports corda-details-section corda-details-padded">
              <div>
                <div className="Label">RPC Port</div>
                <div className="Value">{node.rpcPort}</div>
              </div>
              <div>
                <div className="Label">P2P Port</div>
                <div className="Value">{node.p2pPort}</div>
              </div>
              <div>
                <div className="Label">Admin Port</div>
                <div className="Value">{node.adminPort}</div>
              </div>
              <div>
                <div className="Label">SSHD Port</div>
                <div className="Value">{node.sshdPort}</div>
              </div>
            </div>
            <div className="DataRow corda-node-details-ports corda-details-section corda-details-padded">
              <div>
                <div className="Label">Username</div>
                <div className="Value">user1</div>
              </div>
              <div>
                <div className="Label">Password</div>
                <div className="Value">letmein</div>
              </div>
            </div>
            <div className="DataRow corda-details-section corda-details-padded">
              <div>
                <div className="Label">Postgres Connection</div>
                <div className="Value">postgresql://corda@localhost:{this.props.config.settings.workspace.postgresPort}/{node.safeName}</div>
              </div>
            </div>
          </div>

          <div className="corda-details-section">
            <h3 className="Label">CorDapps</h3>
            <div className="Nodes DataRows">
              <main>{this.getCordapps()}</main>
            </div>
          </div>

          <div className="corda-details-section">
            <h3 className="Label">Connected Nodes &amp; Notaries</h3>
            <div className="Nodes DataRows">
              <main>{this.getConnectedNodes()}</main>
            </div>
          </div>

          <div className="corda-details-section">
            <h3 className="Label">Recent Transactions</h3>
            <div className="Nodes DataRows">
              <main>{this.getTransactions()}</main>
            </div>
          </div>
        </main>
      </section>
    );
  }
}

export default connect(
  NodeDetails,
  "config"
);<|MERGE_RESOLUTION|>--- conflicted
+++ resolved
@@ -3,12 +3,9 @@
 import CordAppLink from "../components/CordAppLink";
 import TransactionData from "../transaction-data";
 import { CancellationToken } from "../screens/utils";
-<<<<<<< HEAD
 import NodeLink from "../components/NodeLink";
 import React, { Component } from "react";
-=======
 import { startNode } from "../../../../common/redux/config/actions";
->>>>>>> d5be80f1
 
 // this is taken from braid
 const VERSION_REGEX = /^(.*?)(?:-(?:(?:\d|\.)+))\.jar?$/;
