--- conflicted
+++ resolved
@@ -208,11 +208,7 @@
   }
 
   getWorkspaceCordapp(name) {
-<<<<<<< HEAD
     return this.props.config.settings.workspace.jars.find(cordapp => cordaNickname(cordapp).endsWith(name.toLowerCase()));
-=======
-    return this.props.config.settings.workspace.projects.find(cordapp => cordaNickname(cordapp).endsWith(name.toLowerCase()));
->>>>>>> f97be5ac
   }
 
   getCordapps(){
@@ -367,17 +363,6 @@
           </DetailSection>
 
           <DetailSection label="CorDapps">
-<<<<<<< HEAD
-            {this.state.collapse.cordapps ? null : <main>{this.getCordapps()}</main>}
-          </DetailSection>
-
-          <DetailSection label="Connected Nodes &amp; Notaries">
-            {this.state.collapse.nodes ? null : <main>{this.getConnectedNodes()}</main>}
-          </DetailSection>
-
-          <DetailSection label="Recent Transaction">
-              {this.state.collapse.transactions ? null : <main>{this.getTransactions()}</main>}
-=======
             <main>{this.getCordapps()}</main>
           </DetailSection>
 
@@ -387,7 +372,6 @@
 
           <DetailSection label="Recent Transaction">
               <main>{this.getTransactions()}</main>
->>>>>>> f97be5ac
           </DetailSection>
         </main>
       </section>
