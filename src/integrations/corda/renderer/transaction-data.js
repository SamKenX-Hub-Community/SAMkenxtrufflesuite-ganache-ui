import {remote} from "electron";
const dialog = remote.dialog;
import { resolve } from "path";
import { ipcRenderer } from "electron";
import bs58 from "bs58";
import { Pool } from "pg";
import { Buffer } from "safe-buffer";

function convertTxHashToId(txhash) {
  return bs58.decode(txhash).toString("hex").toUpperCase();
}
function convertTransactionIdToHash(transactionId) {
  const bytes = Buffer.from(transactionId, "hex");
  return bs58.encode(bytes);
}
const pools = new Map();
function getConnectedClient(database, port) {
  let pool;
  const key = `${database}:${port}`;
  if (!pools.has(key)){
    pool = new Pool({
      user: "postgres",
      host: "localhost",
      password: "",
      database,
      port
    });
    pool.on("error", console.log);
    pools.set(key, pool);
  } else {
    pool = pools.get(key);
  }
  return new Promise((resolve, reject) => {
    pool.connect((err, client, done) => {
      if(err)  return reject(err);
      resolve(client, done);
    });
  });
}

async function queryForTxHashIndexes(txhash, node, port, canceller) {
  let res;
  const txId = convertTxHashToId(txhash);
  const client = await getConnectedClient(node.safeName, port);
  try {
    if (canceller.cancelled) {return;}

    res = await client.query(`SELECT output_index FROM vault_states WHERE transaction_id = $1::text`, [txId]);
  } finally {
    client.release();
  }
  return res.rows.map(r => r.output_index);
}

async function getAllTransactions(nodes, allNodes, port, canceller = {cancelled: false}) {
  const transactions = new Map();
  await Promise.all(nodes.map(async node => {
    const client = await getConnectedClient(node.safeName, port, canceller);
    let res;
    try {
      if (canceller.cancelled) return;

      // get all transactions this client knows about
      res = await client.query(`SELECT distinct(transaction_id) transaction_id FROM vault_states GROUP BY transaction_id`);
    } finally {
      client.release();
    }
    if (canceller.cancelled) return;

    // iterate over all the found transactions, and make sure they are completely filled in from states from all
    // nodes
    await Promise.all(res.rows.map(row => {
      const tx = new TransactionData(convertTransactionIdToHash(row.transaction_id));
      if (transactions.has(tx.txhash)) return;

      transactions.set(tx.txhash, tx);
      return tx.update(allNodes, port, canceller);
    }));
  }));
  return [...transactions.values()];
}

export default class TransactionData {
  static getConnectedClient = getConnectedClient
  static convertTxHashToId = convertTxHashToId
  static convertTransactionIdToHash = convertTransactionIdToHash
  
  constructor(txhash) {
    this.txhash = txhash;
    this.states = new Map();
    this.earliestRecordedTime = undefined;
    this.observers = new Set();
    this.notaries = new Set();
  }

  static async downloadAttachment(name, attachment_id, database) {
    const toLocalPath = resolve(remote.app.getPath("downloads"), name);

    const userChosenPath = await dialog.showSaveDialog(remote.getCurrentWindow(), { defaultPath: toLocalPath });

    if (userChosenPath && !userChosenPath.canceled) {
      const destination = userChosenPath.filePath;
      const downloadSuccessPromise = new Promise(resolve => {
        ipcRenderer.on("CORDA_DOWNLOAD_ATTACHMENT_SUCCESS", function msg(_event, _attachment_id, _database, _destination) {
          if (attachment_id == _attachment_id && database == _database && destination == _destination) {
            ipcRenderer.removeListener("CORDA_DOWNLOAD_ATTACHMENT_SUCCESS", msg);
            resolve("Download complete!");
          }
        });
      });
      ipcRenderer.send("CORDA_DOWNLOAD_ATTACHMENT", attachment_id, database, destination);
      return downloadSuccessPromise;
    }
  }

  async fetchDetails(nodes, port, cordappHashMap) {
    const txhash = this.txhash;

    // get the data that knows about attachments
    const rawTransactionDataPromise = new Promise(resolve => {
      ipcRenderer.on("CORDA_TRANSACTION_DATA", function msg(_event, msgTxhash, data) {
        if (msgTxhash === txhash) {
          ipcRenderer.removeListener("CORDA_TRANSACTION_DATA", msg);
          resolve(data);
        }
      });
    });
    ipcRenderer.send("CORDA_REQUEST_TRANSACTION", txhash);

    // finally, wait for the raw transaction data
    const rawTransactionData = await rawTransactionDataPromise;
    if (rawTransactionData && rawTransactionData.wire) {
      if (!rawTransactionData.wire.attachments) {
        rawTransactionData.wire.attachments = [];
      }
      if (!rawTransactionData.wire.inputs) {
        rawTransactionData.wire.inputs = [];
      }
      const wire = rawTransactionData.wire;
      const commandClasses = wire.commands.map(command => {
        return command && command.value ? command.value["@class"].split("$")[0] : null;
      });

      if (commandClasses.length) {
        const hashes = [];
        await Promise.all(nodes.map(async node => {
          const client = await getConnectedClient(node.safeName, port);
          try {
            const result = await client.query("SELECT att_id AS hash, contract_class_name AS name FROM node_attachments_contracts WHERE contract_class_name = ANY($1::text[])", [commandClasses.filter(c => c !== null)])
            if (result.rows.length) {
              result.rows.forEach(row => {
                if (hashes.some(({hash, name}) => row.hash === hash && row.name === name)){
                  return;
                }
                hashes.push(row);
              });
            }
          } finally {
            client.release();
          }
        }));
        commandClasses.forEach((commandClass, i) => {
          hashes
            .filter(({name}) => commandClass === name)
            .map(({hash}) => cordappHashMap[hash])
            .filter(file => file != null)
            .forEach(file => {
              wire.commands[i].contractFile = file;
            });
        });
      }
<<<<<<< HEAD
      return rawTransactionData.wire;
=======
      return wire;
>>>>>>> 7070f9c3
    }
    return [];
  }

  async update(nodes, port, canceller = {cancelled: false}) {
    const txhash = this.txhash;
    const transaction = this;
    const knownStateObservers = new Map();
    const resultPromises = nodes.map(async node => {
      // first, get all indexes from each node for each transaction...
      const indexes = await queryForTxHashIndexes(txhash, node, port, canceller);
      if (canceller.cancelled) return;
      
      // if we don't have any we just skip this node
      if (indexes.length === 0) return;

      // since we can see at least 1 state in the transaction add it to the
      // transactions observer list
      transaction.observers.add(node);

      // A bit a of a race between nodes here... which ever node gets here first
      // will be the node that queries for the state at the given tx `index`
      const nodeQueries = [];
      indexes.forEach(index => {
        if (knownStateObservers.has(index)) {
          // This index was already claimed by another node, so add ourselves
          // to the list of state-specific observers
          const map = knownStateObservers.get(index);
          map.add(node);
        } else {
          // we're the first to see this node, so put it in our query list and
          // add ourselves to the list of state-specific observers
          knownStateObservers.set(index, new Set([node]));
          nodeQueries.push({txhash, index});
        }
      });

      // if we didn't find (or "win") any queries we're done with this node
      if (nodeQueries.length === 0) return;

      // query the node's braid server for the states it has "claimed"
      const res = await fetch("https://localhost:" + (node.braidPort) + "/api/rest/vault/vaultQueryBy", {
        method: "POST",
        headers: {
          "accept": "application/json"
        },
        body: JSON.stringify({
          "criteria" : {
            "@class" : ".QueryCriteria$VaultQueryCriteria",
            "status" : "ALL",
            "stateRefs" : nodeQueries,
            // TODO: add pagination...
          }
        })
      });
      if (canceller.cancelled) return;

      const json = await res.json();
      if (canceller.cancelled) return;
      
      Array.isArray(json.states) && json.states.forEach((state, i) => {
        const index = state.ref.index;
        const metaData = json.statesMetadata[i];

        // we need to give the transaction a time, which is not an
        // exact-science in corda as each state has its own time. Actually,
        // each node has its own time, but we aren't currently goint to
        // reconcile competing node+index differences.
        const earliestRecordedTime = new Date(metaData.recordedTime);
        const curRecordedTime = transaction.earliestRecordedTime;
        if (!curRecordedTime || earliestRecordedTime < curRecordedTime) {
          transaction.earliestRecordedTime = earliestRecordedTime;
        }

        // Keep the state specific observers list around
        state.observers = knownStateObservers.get(index);

        // store the metaData on the state itself to make iterating over
        // states easier
        state.metaData = metaData;

        const notary = state.state.notary;
        if (notary) {
          transaction.notaries.add(notary.owningKey);
        }

        // and keep the state around on the transaction
        transaction.states.set(index, state);
      });
    });

    // wait for everything before we render, otherwise we risk a janky
    // render as results come in from all the nodes and indexes
    await Promise.all(resultPromises);

    return transaction;
  }

  static getAllTransactions = getAllTransactions
}<|MERGE_RESOLUTION|>--- conflicted
+++ resolved
@@ -169,11 +169,7 @@
             });
         });
       }
-<<<<<<< HEAD
-      return rawTransactionData.wire;
-=======
       return wire;
->>>>>>> 7070f9c3
     }
     return [];
   }
