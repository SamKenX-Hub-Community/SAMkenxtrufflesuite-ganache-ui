const os = require('os')
const crypto = require('crypto');
const temp = require("temp");
const { promisify } = require("util");
const mkdir = promisify(temp.mkdir);
const { CordaBootstrap } = require("./bootstrap");
const { EventEmitter } = require("events");
const { basename, join } = require("path");
const postgres = require("../postgres");
const Braid = require("./braid");
const CordaNode = require("./corda-node");
const fse = require("fs-extra");
const fetch = require("node-fetch");
const GetPort = require("get-port");
const chokidar = require('chokidar');
const BlobInspector = require("./blob-inspector");
const { REFRESH_CORDAPP, sendRefreshCordapp } = require("../../../../../common/redux/corda-core/actions");
const { SSH_DATA, CLEAR_TERM } = require("../../../../../common/redux/cordashell/actions");
const CORDAPP_DELAY = 1000;

const chunk = (arr, size) => Array.from({
  length: Math.ceil(arr.length / size)
}, (v, i) => arr.slice(i * size, i * size + size));

const https = require("https");

const agent = new https.Agent({
  rejectUnauthorized: false
});
class IO {
  constructor(context) {
    this._context = context;
    this._init();
  }

  _init(){
    this.sendProgress = this.createMsgEmitter("progress");
    this.sendError = this.createMsgEmitter("error");
    this.sendStdErr = this.createMsgEmitter("stderr");
    this.sendStdOut = this.createMsgEmitter("stdout");
    this.sendSSHData = this.createMsgEmitter("send", SSH_DATA);
    this.sendClearTerm = this.createMsgEmitter("send", CLEAR_TERM);
    this.sendRefreshCordapps = this.createMsgEmitter("send", REFRESH_CORDAPP);
  }

  createMsgEmitter(...token){
    return this._context.emit.bind(this._context, "message", ...token);
  }

  emit(token, ...args){
    this._context.emit.call(this._context, "message", token, ...args);
  }
}

class NetworkManager extends EventEmitter {
  constructor(config, settings, workspaceDirectory) {
    super();
    this.config = config;
    this.settings = settings;
    const CHAIN_DATA = "chaindata";
    const isTemp = this.settings.isDefault;
    if (isTemp) {
      temp.track();
      this.chaindataDirectory = mkdir(`__ganache_${CHAIN_DATA}_`);
    } else {
      const dir = join(workspaceDirectory, CHAIN_DATA);
      this.chaindataDirectory = Promise.resolve(dir);
    }

    this.nodes = [];
    this.notaries = [];
    this.processes = [];
    this._io = new IO(this);
    this.postGresHooksPromise = null;
    this.blacklist = new Set();
    this._downloadPromise = null;
    this.blobInspector = null;
    this.cancelled = false;
  }

  async bootstrap(nodes, notaries, postgresPort) {
    try {
      // kick off downloading all the things ASAP! this is safe to do because
      // each individual file that is downloaded is a singleton, returning the
      // same promise for each file request, or it just resolves immediately if
      // the file is already downloaded
      this._downloadPromise = this.config.corda.downloadRequired();
      const chainDataDir = await this.chaindataDirectory;

      const BRAID_HOME = this.config.corda.files.braidServer.download();
      const POSTGRES_HOME = this.config.corda.files.postgres.download();
      const POSTGRES_DRIVER = this.config.corda.files.cordaDrivers.download();
      this._io.sendProgress("Writing configuration files...");
      const cordaBootstrap = new CordaBootstrap(chainDataDir, this._io);
      const { nodesArr, notariesArr } = await cordaBootstrap.writeConfig(nodes, notaries, postgresPort, await POSTGRES_DRIVER);
      if (this.cancelled) return;
      this.nodes = nodesArr;
      this.notaries = notariesArr;
      this.entities = this.nodes.concat(this.notaries);
      this._io.sendProgress("Downloading PostgreSQL (this may take a few minutes)...", 0);
      const pgDownload = postgres(await POSTGRES_HOME);
      if (this.cancelled) return;
      this._io.sendProgress("Starting PostgreSQL...");
      this.pg = await pgDownload.start(postgresPort, chainDataDir, this.entities);
      if (this.cancelled) return;
      this._io.sendProgress("Bootstrapping network...");
      if (this.settings.runBootstrap) {
        await cordaBootstrap.bootstrap(this.config);
<<<<<<< HEAD
        this.settings.runBootstrap = false;
      } else {
        this._io.sendProgress("Skippping; network already bootstrapped.", 250);
=======
        this.settings.runBootstrap = this.settings.name === "Quickstart" ? true : false;
>>>>>>> 1caa8354
      }
      if (this.cancelled) return;
      this._io.sendProgress("Configuring Postgres Hooks...", 0);
      this.postGresHooksPromise = this.setupPostGresHooks();
      this._io.sendProgress("Copying Cordapps...", 500);
      await Promise.all([
        this.copyCordappsAndSetupNetwork(),
        this.postGresHooksPromise,
        this.hashCordapps(),
        this.addCordappListeners()
      ]);
      if (this.cancelled) return;
      this._io.sendProgress("Configuring RPC Manager...");
      this.braid = new Braid(join(await BRAID_HOME, ".."), this._io);
    } catch (e) {
      // if this manager was stopped we don't care about errors anymore
      if (this.cancelled) return;
      throw e;
    }
  }

  async hashCordapps(){   
    const jars = this.settings.jars || [];
    const cordappHashMap = this.settings.cordappHashMap || {};
    const promises = jars.map(path => {
      return new Promise((resolve => {
        const sha256 = crypto.createHash("sha256");
        const fileStream = fse.ReadStream(path);
        fileStream.on("data", (data) => {
          sha256.update(data);
        });
        fileStream.on("end", () => {
          const hash = sha256.digest("hex");
          const htf = new Set(cordappHashMap[hash] || []);
          htf.add(path);
          cordappHashMap[hash.toUpperCase()] = [...htf];
          resolve();
        });
      }));
    });
    await Promise.all(promises);
    this.settings.cordappHashMap = cordappHashMap;
  }

  setupPostGresHooks() {
    return Promise.all(this.entities.map(async entity => {
      const client = await this.pg.getConnectedClient(entity.safeName, this.settings.postgresPort);
      if (this.cancelled) return client;

      await client.query(`create or replace function notify_subscribers()
          returns trigger
          language plpgsql
        AS $$
        begin
          PERFORM pg_notify('my_events', '');
          return null;
        end
        $$;
    
        DROP TRIGGER IF EXISTS mytrigger on public.vault_states;
    
        CREATE TRIGGER mytrigger
        AFTER INSERT OR UPDATE ON vault_states
        FOR EACH ROW
        EXECUTE PROCEDURE notify_subscribers();`);

      // Listen for all pg_notify channel messages
      client.on("notification", (msg) => {
        this.emit("message", "send", "VAULT_DATA", msg);
      });
      if (this.cancelled) return client;

      await client.query("LISTEN my_events");

      return client;
    }));
  }
  addToBlackList = (node) => {
    this.blacklist.add(node.rpcPort);
    this.blacklist.add(node.adminPort);
    this.blacklist.add(node.sshdPort);
    this.blacklist.add(node.p2pPort);
  }

  addCordappListeners(){
    if (this.allProjects) {
      this.watcher = chokidar.watch([...this.allProjects]);
      const listener = () => {
        if (this.cordappWatcher) {
          clearTimeout(this.cordappWatcher);
        }
        // start timer
        this.cordappWatcher = setTimeout(() => {
          // alert user
          this._io.sendRefreshCordapps(sendRefreshCordapp());
        }, CORDAPP_DELAY);
      };
      const unlinkDirListener = (path) => {
        // check if the root project exists
        if (fse.existsSync(join(path, "../../"))) {
          // if it exists ensuredir
          // fse.ensureDirSync(path);
        } else {
          // if it doesnt - stop watching this dir
          this.watcher.unwatch(path);
        }
        listener();
      };
      const unlinkListener = (path) => {
        // file must be a .jar we've already validated
        // check if the directory exists
        const jarRoot = join(path, "..");
        if (!fse.existsSync(jarRoot)) {
          // if it doesnt - stop watching this dir
          this.watcher.unwatch(path);
        }
        listener();
      };
      this.watcher.on("ready", () => {
        this.watcher.on("add", listener);
        this.watcher.on("change", listener);
        this.watcher.on("unlink", unlinkListener);
        this.watcher.on("unlinkDir", unlinkDirListener);
      });
    }
  }

  async copyCordappsAndSetupNetwork() {
    // TODO this has become a mess. Spend some time to do it right one day :-D
    const promises = [];
    const networkMap = new Map();
    const chaindataDir = await this.chaindataDirectory;
    this.allProjects = new Set();
    this.entities.forEach((node) => {
      // track all entities' ports in a port blacklist so we don't try to bind 
      // braid to it later.
      this.addToBlackList(node);

      
      const currentDir = join(chaindataDir, node.safeName, "cordapps");
      try {
        fse.removeSync(currentDir);
      } catch(e) {
        // ignore
        console.log(e);
      }

      // copy all cordapps where they are supposed to go
      node.jars = (node.projects || []).flatMap(path => {
        if (!fse.existsSync(path)) {
          return [];
        }
        const stat = fse.statSync(path);
        if (stat.isDirectory()) { // SANITY CHECK
          // check for build.gradle
          const buildGradle = join(path, "build.gradle");
          if (fse.existsSync(buildGradle)) {
            if (fse.readFileSync(buildGradle).toString().includes("corda")) {
              // get or make build/libs/
              const buildLibs = join(path, "build/libs");
              fse.ensureDirSync(buildLibs);
              // add to list for chokidar
              this.allProjects.add(buildLibs);
              // add all jars in list
              
              return fse.readdirSync(buildLibs).reduce((arr, jar) => {
                const jarPath = jar.toLowerCase();
                if (jarPath.endsWith(".jar")) {
                  arr.push(join(buildLibs, jarPath));
                }
                return arr;
              }, []);
            }
          }
          this.allProjects.add(path);
          const files = fse.readdirSync(path);
          return files.reduce((arr, curr) => {
            const fName = join(path, curr);
            if (fName.endsWith(".jar")) {
              arr.push(fName);
            }
            return arr;
          }, []);
        }
        throw `Path must point to a directory:  ${path}`;
      });

      // go brr
      node.jars.forEach(path => {
        const name = basename(path);
        const newPath = join(currentDir, name);
        promises.push(fse.copy(path, newPath));
      });
    });
    this.settings.jars = [... new Set(this.entities.flatMap(node => node.jars))];
    // for each notary, get it's node info file
    const notaryInfoFileNames = this.notaries.map((node) => {
      const currentDir = join(chaindataDir, node.safeName);
      return fse.readdirSync(currentDir).filter(file => file.startsWith("nodeInfo-")).reduce((p, name) => name, "");
    });
    // for each node
    this.nodes.forEach((node) => {
      const currentDir = join(chaindataDir, node.safeName);
      const info = fse.readdirSync(currentDir).filter(file => file.startsWith("nodeInfo-")).reduce((p, name) => name, "");
      const knownNodesDir = join(currentDir, "additional-node-infos");
      const currentlyKnownNodes = fse.readdirSync(knownNodesDir).map(file => ({ file, path: join(knownNodesDir, file) }));
      networkMap.set(node.safeName, { nodes: node.nodes || [], info, currentlyKnownNodes });
    });
    networkMap.forEach((val, _key, nMap) => {
      const nodes = val.nodes.map((node) => nMap.get(node)).filter(n => n).map(n => n.info);
      const needed = new Set([val.info, ...nodes]);
      val.currentlyKnownNodes.forEach(node => {
        // if the file is a notary file we need it. so keep it!
        if (notaryInfoFileNames.includes(node.file)) {
          return;
        }
        // if the file isn't one of the ones we are supposed to have, toss it!
        if (!needed.has(node.file)) {
          promises.push(fse.remove(node.path));
        }
      });
    });
    return Promise.all(promises);
  }

  async getPort(port) {
    while (this.blacklist.has(port)) port++;
    do {
      port = await GetPort({ port });
    } while (this.blacklist.has(port) && port++);
    this.blacklist.add(port);
    return port;
  }

  async start() {
    const chaindataDir = await this.chaindataDirectory;
    const entities = this.entities;
    this._io.sendProgress("Loading JRE...");
    const JAVA_HOME = await this.config.corda.files.jre.download();
    if (this.cancelled) return;

    this._io.sendProgress("Starting Corda Nodes...");
    let startedNodes = 0;
    // we're working around 2 limitations here: CPU and Memory...
    // CPU: use up to 3/4 of the user's CPUs to start their corda nodes,
    //  but no fewer than 2 at a time.
    // Memory: A node at rest consumes about .6-.9 GB of memory, a node during
    // start up can consume up to 2GB of memory
    const chunkSize = Math.max(2, Math.floor(os.cpus().length * .75));
    const chunks = chunk(entities, chunkSize);
    const NODE_STARTUP_USAGE = 2000000000;
    
    for (var i = 0; i < chunks.length; i++) {
      const freeMemory = os.freemem(); // bytes
      const size = Math.max(1, Math.floor(freeMemory / NODE_STARTUP_USAGE));
      const subChunks = chunk(chunks[i], size);
      for (var j = 0; j < subChunks.length; j++) {
        const promises = subChunks[j].map(async (entity) => {
          const currentPath = join(chaindataDir, entity.safeName);
          // eslint-disable-next-line require-atomic-updates
          entity.braidPort = await this.getPort(entity.rpcPort + 10000);
          if (this.cancelled) return;
          const braidPromise = this.braid.start(entity, currentPath, JAVA_HOME);
          const CORDA_HOME = await this.config.corda.files[`corda${entity.version || "4_4"}`].download();
          const corda = new CordaNode(entity, currentPath, JAVA_HOME, CORDA_HOME, this._io);
          this.processes.push(corda);
          const cordaProm = corda.start().then(() => {
            this._io.sendProgress(`Corda node ${++startedNodes}/${entities.length} online...`);
          });
          await Promise.all([cordaProm, braidPromise]);
          if (this.cancelled) return;
          // we need to get the `owningKey` for this node so we can reference it in the front end
          // eslint-disable-next-line require-atomic-updates
          entity.owningKey = await this.getOwningKey(entity);
        });
        
        await Promise.all(promises);
        if (this.cancelled) return;
      }
    }

    // _downloadPromise was started long ago, we just need to make sure all
    //  deps are downloaded before we start up.
    this._io.sendProgress(`Downloading remaining Corda dependencies...`, 0);
    this.blobInspector = new BlobInspector(JAVA_HOME, await this.config.corda.files.blobInspector.download());
    await this._downloadPromise;
  }

  // on slow machines or just big networks braid requests will sometimes timeout
  // so we create retry for a bit
  async getOwningKey(entity, attempt = 0){
    try {
      return fetch("https://localhost:" + entity.braidPort + "/api/rest/network/nodes/self", { agent })
            .then(r => r.json())
            .then(self => self.legalIdentities[0].owningKey)
    } catch(e) {
      if (attempt > 10 || this.cancelled) {
        throw e;
      } else {
        attempt++;
        return new Promise((resolve, reject) => {
          setTimeout(() => {
            this.getOwningKey(entity, attempt).then(resolve).catch(reject);
          }, attempt * 1000); // backoff
        });
      }
    }
  }

  async stop() {
    this.cancelled = true;
    const promises = this.processes.map(cordaProcess => cordaProcess.stop());

    if (this.braid) {
      promises.push(this.braid.stop());
    }

    // wait until braid and corda are stopped
    await Promise.all(promises);

    // then shut down all the postgress stuff...
    if (this.postGresHooksPromise) {
      try {
        const pgHookProm = this.postGresHooksPromise;
        this.postGresHooksPromise = null;
        const postGresHooksClients = await pgHookProm;
        postGresHooksClients && await Promise.all(postGresHooksClients.map(client => client.end()));
      } catch (e) {
        // eslint-disable-next-line no-console
        console.error("Error occured while attempting to stop postgres clients...", e);
      }
    }
    try {
      this.pg && await this.pg.shutdown();
    } catch (e) {
      // eslint-disable-next-line no-console
      console.error("Error occured while attempting to stop postgres...", e);
    }
  }

  getNodes() {
    return this.nodes;
  }

  getNotaries() {
    return this.notaries;
  }
}

module.exports = NetworkManager;<|MERGE_RESOLUTION|>--- conflicted
+++ resolved
@@ -106,13 +106,9 @@
       this._io.sendProgress("Bootstrapping network...");
       if (this.settings.runBootstrap) {
         await cordaBootstrap.bootstrap(this.config);
-<<<<<<< HEAD
-        this.settings.runBootstrap = false;
+        this.settings.runBootstrap = this.settings.name === "Quickstart" ? true : false;
       } else {
-        this._io.sendProgress("Skippping; network already bootstrapped.", 250);
-=======
-        this.settings.runBootstrap = this.settings.name === "Quickstart" ? true : false;
->>>>>>> 1caa8354
+        this._io.sendProgress("Skipping; network already bootstrapped.", 250);
       }
       if (this.cancelled) return;
       this._io.sendProgress("Configuring Postgres Hooks...", 0);
