--- conflicted
+++ resolved
@@ -108,12 +108,8 @@
       await this.copyCordappsAndSetupNetwork();
       await Promise.all([
         this.postGresHooksPromise,
-<<<<<<< HEAD
         this.hashCordapps(),
         this.addCordappListeners()
-=======
-        this.hashCordapps()
->>>>>>> 2b5bec1a
       ]);
       if (this.cancelled) return;
       this._io.sendProgress("Configuring RPC Manager...");
@@ -241,18 +237,10 @@
       // track all entities' ports in a port blacklist so we don't try to bind 
       // braid to it later.
       this.addToBlackList(node);
-
       
       const currentDir = join(chaindataDir, node.safeName, "cordapps");
-      try {
-        fse.removeSync(currentDir);
-      } catch(e) {
-        // ignore
-        console.log(e);
-      }
 
       // copy all cordapps where they are supposed to go
-<<<<<<< HEAD
       node.jars = (node.projects || []).flatMap(path => {
         if (!fse.existsSync(path)) {
           return [];
@@ -296,14 +284,7 @@
       node.jars.forEach(path => {
         const name = basename(path);
         const newPath = join(currentDir, name);
-        promises.push(fse.copy(path, newPath));
-=======
-      const currentDir = join(chaindataDir, node.safeName);
-      (node.cordapps || []).forEach(async (path) => {
-        const name = basename(path);
-        const newPath = join(currentDir, "cordapps", name);
         fse.copySync(path, newPath);
->>>>>>> 2b5bec1a
       });
     });
     this.settings.jars = [... new Set(this.entities.flatMap(node => node.jars))];
