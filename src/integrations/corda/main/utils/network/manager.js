const {writeConfig, bootstrap : bootstrapDir} = require("./bootstrap");
const { EventEmitter } = require("events");
const { basename, join } = require("path");
const postgres = require("../postgres");
const Braid = require("./braid");
const Corda = require("./corda");
const fse = require("fs-extra");

class NetworkManager extends EventEmitter {
  constructor (config, workspaceDirectory) {
    super();
    this.config = config;
    this.workspaceDirectory = workspaceDirectory;
    this.nodes = [];
    this.notaries = [];
    this.processes = [];
  }

  async bootstrap(nodes, notaries, port = 10000) {
    // const mapper = (arr) => arr.map((val) => new Map(Object.entries(val)));
    const BRAID_HOME = this.config.corda.files.braidServer.download();
    const POSTGRES_HOME = this.config.corda.files.postgres.download();
    this.emit("message", "progress", "Writing configuration files...");
    const {nodesArr, notariesArr} = await writeConfig(this.workspaceDirectory, nodes, notaries, port);
    this.nodes = nodesArr;
    this.notaries = notariesArr;
    this.entities = this.nodes.concat(this.notaries);
    this.emit("message", "progress", "Configuring and starting PostgreSQL...");
    this.pg = postgres(await POSTGRES_HOME).start(this.entities[0].dbPort, this.workspaceDirectory, this.entities);
    this.emit("message", "progress", "Bootstrapping nodes...");
    await bootstrapDir(this.workspaceDirectory, this.config);
    this.emit("message", "progress", "Copying Cordapps...");
    await this.copyCordapps();
    this.emit("message", "progress", "Configuring Braid Manager...");
    this.braid = new Braid(join(await BRAID_HOME, ".."));
  }

<<<<<<< HEAD
=======
  async copyCordapps() {
    const promises = [];
    this.entities.map((node) => {
      node.cordapps.map(path => {
        const name = basename(path);
        const newPath = join(this.workspaceDirectory, node.safeName, "cordapps", name);
        promises.push(fse.copy(path, newPath));
      });
    });
    return Promise.all(promises);
  }

>>>>>>> 762f98f7
  async start(){
    const entities = this.entities;
    this.emit("message", "progress", "Loading JRE...");
    const JAVA_HOME = await this.config.corda.files.jre.download();
    const config = { env : { PATH : `${JAVA_HOME}/bin:$PATH` } };

    this.emit("message", "progress", "Starting Corda Nodes...");
    let startedNodes = 0;
    const promises = entities.map(async (entity) => {
      const currentPath = join(this.workspaceDirectory, entity.safeName);
      const braidPromise = this.braid.start(entity, currentPath, config);
      const currentConfig = Object.assign({ cwd : currentPath }, config);
      const corda = new Corda(entity, currentConfig);
      this.processes.push(corda);
      await Promise.all([corda.start(), braidPromise]);
      this.emit("message", "progress", `Starting Corda nodes (${++startedNodes}/${entities.length})`)
    });

    return Promise.all(promises);
  }

  stop() {
    try {
      this.pg && this.pg.stop();
      this.pg = null;
    } catch(e) {
      console.error("Error occured while attempting to stop postgres...");
      console.error(e);
    }
    return Promise.all(this.processes.map(cordaProcess => cordaProcess.stop()))
  }
  
  getNodes(){
    return this.nodes;
  }

  getNotaries(){
    return this.notaries;
  }
}

module.exports = NetworkManager;<|MERGE_RESOLUTION|>--- conflicted
+++ resolved
@@ -35,8 +35,6 @@
     this.braid = new Braid(join(await BRAID_HOME, ".."));
   }
 
-<<<<<<< HEAD
-=======
   async copyCordapps() {
     const promises = [];
     this.entities.map((node) => {
@@ -49,7 +47,6 @@
     return Promise.all(promises);
   }
 
->>>>>>> 762f98f7
   async start(){
     const entities = this.entities;
     this.emit("message", "progress", "Loading JRE...");
