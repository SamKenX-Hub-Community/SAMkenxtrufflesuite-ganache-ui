const temp = require("temp");
const { promisify } = require("util");
const mkdir = promisify(temp.mkdir);
const { CordaBootstrap } = require("./bootstrap");
const { EventEmitter } = require("events");
const { basename, join } = require("path");
const postgres = require("../postgres");
const Braid = require("./braid");
const Corda = require("./corda");
const fse = require("fs-extra");
const fetch = require("node-fetch");
const GetPort = require("get-port");
const BlobInspector = require("./blob-inspector");
const { SSH_DATA, CLEAR_TERM } = require("../../../../../common/redux/cordashell/actions");

const https = require("https");
const agent = new https.Agent({
  rejectUnauthorized: false
});
class IO {
  constructor(context) {
    this._context = context;
    this._init();
  }

  _init(){
    this.sendProgress = this.createMsgEmitter("progress");
    this.sendError = this.createMsgEmitter("error");
    this.sendStdErr = this.createMsgEmitter("stderr");
    this.sendStdOut = this.createMsgEmitter("stdout");
<<<<<<< HEAD
    this.sendSSHData = this.createMsgEmitter("send", SSH_DATA);
    this.sendClearTerm = this.createMsgEmitter("send", CLEAR_TERM);
=======
>>>>>>> d5be80f1
  }

  createMsgEmitter(...token){
    return this._context.emit.bind(this._context, "message", ...token);
  }

  emit(token, ...args){
    this._context.emit.call(this._context, "message", token, ...args);
  }
}

class NetworkManager extends EventEmitter {
  constructor(config, settings, workspaceDirectory) {
    super();
    this.config = config;
    this.settings = settings;
    const CHAIN_DATA = "chaindata";
    const isTemp = this.settings.isDefault;
    if (isTemp) {
      temp.track();
      this.chaindataDirectory = mkdir(`__ganache_${CHAIN_DATA}_`);
    } else {
      const dir = join(workspaceDirectory, CHAIN_DATA);
      this.chaindataDirectory = Promise.resolve(dir);
    }

    this.nodes = [];
    this.notaries = [];
    this.processes = [];
    this._io = new IO(this);
    this.postGresHooksPromise = null;
    this.blacklist = new Set();
    this._downloadPromise = null;
    this.blobInspector = null;
    this.cancelled = false;
  }

  async bootstrap(nodes, notaries, postgresPort) {
    try {
      // kick off downloading all the things ASAP! this is safe to do because
      // each individual file that is downloaded is a singleton, returning the
      // same promise for each file request, or it just resolves immediately if
      // the file is already downloaded
      this._downloadPromise = this.config.corda.downloadAll();
      const chainDataDir = await this.chaindataDirectory;

      const BRAID_HOME = this.config.corda.files.braidServer.download();
      const POSTGRES_HOME = this.config.corda.files.postgres.download();
      this._io.sendProgress("Writing configuration files...");
      const cordaBootstrap = new CordaBootstrap(chainDataDir, this._io);
      const { nodesArr, notariesArr } = await cordaBootstrap.writeConfig(nodes, notaries, postgresPort);
      if (this.cancelled) return;
      this.nodes = nodesArr;
      this.notaries = notariesArr;
      this.entities = this.nodes.concat(this.notaries);
      this._io.sendProgress("Downloading PostgreSQL (this may take a few minutes)...", 0);
      const pgDownload = postgres(await POSTGRES_HOME);
      if (this.cancelled) return;
      this._io.sendProgress("Starting PostgreSQL...");
      this.pg = await pgDownload.start(postgresPort, chainDataDir, this.entities);
      if (this.cancelled) return;
      this._io.sendProgress("Bootstrapping network...");
      await cordaBootstrap.bootstrap(this.config);
      if (this.cancelled) return;
      this._io.sendProgress("Configuring Postgres Hooks...", 0);
      this.postGresHooksPromise = this.setupPostGresHooks();
      this._io.sendProgress("Copying Cordapps...", 500);
      await Promise.all([
        this.postGresHooksPromise,
        this.copyCordappsAndSetupNetwork()
      ]);
      if (this.cancelled) return;
      this._io.sendProgress("Configuring RPC Manager...");
      this.braid = new Braid(join(await BRAID_HOME, ".."), this._io);
    } catch (e) {
      // if this manager was stopped we don't care about errors anymore
      if (this.cancelled) return;
      throw e;
    }
  }

  setupPostGresHooks() {
    return Promise.all(this.entities.map(async entity => {
      const client = await this.pg.getConnectedClient(entity.safeName, this.settings.postgresPort);
      if (this.cancelled) return client;

      await client.query(`create or replace function notify_subscribers()
          returns trigger
          language plpgsql
        AS $$
        begin
          PERFORM pg_notify('my_events', '');
          return null;
        end
        $$;
    
        DROP TRIGGER IF EXISTS mytrigger on public.vault_states;
    
        CREATE TRIGGER mytrigger
        AFTER INSERT OR UPDATE ON vault_states
        FOR EACH ROW
        EXECUTE PROCEDURE notify_subscribers();`);

      // Listen for all pg_notify channel messages
      client.on("notification", (msg) => {
        this.emit("message", "send", "VAULT_DATA", msg);
      });
      if (this.cancelled) return client;

      await client.query("LISTEN my_events");

      return client;
    }));
  }
  addToBlackList = (node) => {
    this.blacklist.add(node.rpcPort);
    this.blacklist.add(node.adminPort);
    this.blacklist.add(node.sshdPort);
    this.blacklist.add(node.p2pPort);
  }
  async copyCordappsAndSetupNetwork() {
    // TODO this has become a mess. Spend some time to do it right one day :-D
    const promises = [];
    const networkMap = new Map();
    const chaindataDir = await this.chaindataDirectory;
    this.entities.forEach((node) => {
      // track all entities' ports in a port blacklist so we don't try to bind 
      // braid to it later.
      this.addToBlackList(node);

      // copy all cordapps where they are supposed to go
      const currentDir = join(chaindataDir, node.safeName);
      (node.cordapps || []).forEach(path => {
        const name = basename(path);
        const newPath = join(currentDir, "cordapps", name);
        promises.push(fse.copy(path, newPath));
      });
    });
    // for each notary, get it's node info file
    const notaryInfoFileNames = this.notaries.map((node) => {
      const currentDir = join(chaindataDir, node.safeName);
      return fse.readdirSync(currentDir).filter(file => file.startsWith("nodeInfo-")).reduce((p, name) => name, "");
    });
    // for each node
    this.nodes.forEach((node) => {
      const currentDir = join(chaindataDir, node.safeName);
      const info = fse.readdirSync(currentDir).filter(file => file.startsWith("nodeInfo-")).reduce((p, name) => name, "");
      const knownNodesDir = join(currentDir, "additional-node-infos");
      const currentlyKnownNodes = fse.readdirSync(knownNodesDir).map(file => ({ file, path: join(knownNodesDir, file) }));
      networkMap.set(node.safeName, { nodes: node.nodes || [], info, currentlyKnownNodes });
    });
    networkMap.forEach((val, _key, nMap) => {
      const nodes = val.nodes.map((node) => nMap.get(node)).filter(n => n).map(n => n.info);
      const needed = new Set([val.info, ...nodes]);
      val.currentlyKnownNodes.forEach(node => {
        // if the file is a notary file we need it. so keep it!
        if (notaryInfoFileNames.includes(node.file)) {
          return;
        }
        // if the file isn't one of the ones we are supposed to have, toss it!
        if (!needed.has(node.file)) {
          promises.push(fse.remove(node.path));
        }
      });
    });
    return Promise.all(promises);
  }

  async getPort(port) {
    while (this.blacklist.has(port)) port++;
    do {
      port = await GetPort({ port });
    } while (this.blacklist.has(port) && port++);
    this.blacklist.add(port);
    return port;
  }

  async start() {
    try {
      const chaindataDir = await this.chaindataDirectory;
      const entities = this.entities;
      this._io.sendProgress("Loading JRE...");
      const JAVA_HOME = await this.config.corda.files.jre.download();
      if (this.cancelled) return;

      this._io.sendProgress("Starting Corda Nodes...");
      let startedNodes = 0;
      const promises = entities.map(async (entity) => {
        const currentPath = join(chaindataDir, entity.safeName);
        // eslint-disable-next-line require-atomic-updates
        entity.braidPort = await this.getPort(entity.rpcPort + 10000);
        if (this.cancelled) return;
        const braidPromise = this.braid.start(entity, currentPath, JAVA_HOME);
        const corda = new Corda(entity, currentPath, JAVA_HOME, this._io);
        this.processes.push(corda);
        const cordaProm = corda.start();
        cordaProm.then(() => {
          this._io.sendProgress(`Corda node ${++startedNodes}/${entities.length} online...`);
        });
        await Promise.all([cordaProm, braidPromise]);
        if (this.cancelled) return;
        // we need to get the `owningKey` for this node so we can reference it in the front end
        // eslint-disable-next-line require-atomic-updates
        entity.owningKey = await fetch("https://localhost:" + entity.braidPort + "/api/rest/network/nodes/self", { agent })
          .then(r => r.json())
          .then(self => self.legalIdentities[0].owningKey);
      });

      await Promise.all(promises);
      if (this.cancelled) return;

      // _downloadPromise was started long ago, we just need to make sure all
      //  deps are downloaded before we start up.
      this._io.sendProgress(`Downloading remaining Corda dependencies...`, 0);
      this.blobInspector = new BlobInspector(JAVA_HOME, await this.config.corda.files.blobInspector.download());
    } catch (e) {
      await this.stop();
      
      throw e;
    }
  }

  async stop() {
    this.cancelled = true;
    const promises = this.processes.map(cordaProcess => cordaProcess.stop());

    if (this.braid) {
      promises.push(this.braid.stop());
    }

    // wait until braid and corda are stopped
    await Promise.all(promises);

    // then shut down all the postgress stuff...
    if (this.postGresHooksPromise) {
      try {
        const pgHookProm = this.postGresHooksPromise;
        this.postGresHooksPromise = null;
        const postGresHooksClients = await pgHookProm;
        postGresHooksClients && await Promise.all(postGresHooksClients.map(client => client.end()));
      } catch (e) {
        // eslint-disable-next-line no-console
        console.error("Error occured while attempting to stop postgres clients...", e);
      }
    }
    try {
      this.pg && await this.pg.shutdown();
    } catch (e) {
      // eslint-disable-next-line no-console
      console.error("Error occured while attempting to stop postgres...", e);
    }
  }

  getNodes() {
    return this.nodes;
  }

  getNotaries() {
    return this.notaries;
  }
}

module.exports = NetworkManager;<|MERGE_RESOLUTION|>--- conflicted
+++ resolved
@@ -28,11 +28,8 @@
     this.sendError = this.createMsgEmitter("error");
     this.sendStdErr = this.createMsgEmitter("stderr");
     this.sendStdOut = this.createMsgEmitter("stdout");
-<<<<<<< HEAD
     this.sendSSHData = this.createMsgEmitter("send", SSH_DATA);
     this.sendClearTerm = this.createMsgEmitter("send", CLEAR_TERM);
-=======
->>>>>>> d5be80f1
   }
 
   createMsgEmitter(...token){
