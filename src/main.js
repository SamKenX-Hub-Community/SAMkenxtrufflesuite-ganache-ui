import { app, BrowserWindow, Menu, shell, ipcMain } from 'electron'
import { enableLiveReload } from 'electron-compile';
import { initAutoUpdates, getAutoUpdateService } from './Init/Main/AutoUpdate.js'
import path from 'path'
import * as os from 'os'

const isDevMode = process.execPath.match(/[\\/]electron/);


if (isDevMode) {
  enableLiveReload({strategy: 'react-hmr'});

  // let installExtension = require('electron-devtools-installer')
  // let REACT_DEVELOPER_TOOLS = installExtension.REACT_DEVELOPER_TOOLS
}

import { 
  REQUEST_SERVER_RESTART,
  SET_SERVER_STARTED,
  SET_SERVER_STOPPED,
  SET_KEY_DATA,
  SET_SYSTEM_ERROR
} from './Actions/Core'

import {
  SET_SETTINGS,
  REQUEST_SAVE_SETTINGS
} from './Actions/Config'

import {
  SET_INTERFACES
} from './Actions/Network'

import { ADD_LOG_LINES } from './Actions/Logs'

import ChainService from './Services/Chain'
import SettingsService from './Services/Settings'
import GoogleAnalyticsService from './Services/GoogleAnalytics'

let menu
let template
let mainWindow = null
let testRpcService = null
let consoleService = null // eslint-disable-line

// If you want to test out error handling
// setTimeout(() => {
//   throw new Error("Error from main process!")
// }, 8000)

process.on('uncaughtException', err => {
  if (mainWindow && err) {
    mainWindow.webContents.send(SET_SYSTEM_ERROR, err.stack || err)
  }
})

process.on('unhandledRejection', err => {
  if (mainWindow && err) {
    mainWindow.webContents.send(SET_SYSTEM_ERROR, err.stack || err)
  }
})

var shouldQuit = app.makeSingleInstance(function(commandLine, workingDirectory) {
  // Someone tried to run a second instance, we should focus our window.
  if (mainWindow) {
    if (mainWindow.isMinimized()) mainWindow.restore();
    mainWindow.focus();
  }
});

if (shouldQuit) {
  app.quit();
}

app.on('window-all-closed', () => {
  // don't quit the app before the updater can do its thing
  if (!getAutoUpdateService().isRestartingForUpdate) {
    app.quit()
  }
})

app.setName('Ganache')

const getIconPath = () => {
  return process.platform === 'win32'
    ? path.resolve(`${__dirname}/../resources/icons/win/icon.ico`)
    : path.resolve(`${__dirname}/../resources/icons/png/256x256.png`) // Mac & Linux, use an icon
}

if (process.platform === 'darwin') {
  app.dock.setIcon(getIconPath())
}

app.on('ready', () => {
  // workaround for electron race condition, causing hang on startup.
  // see https://github.com/electron/electron/issues/9179 for more info
  setTimeout(async () => {
    const chain = new ChainService(app)
    const Settings = new SettingsService()
    const GoogleAnalytics = new GoogleAnalyticsService()
    const inProduction = process.env.NODE_ENV === 'production'
    let logError = ""

    app.on('will-quit', function () {
      chain.stopProcess();
    });

    Settings.bootstrap();

    var settings = Settings.getAll()
    GoogleAnalytics.setup(settings.googleAnalyticsTracking && inProduction, settings.uuid)
    GoogleAnalytics.reportSettings(settings)

    mainWindow = new BrowserWindow({
      show: false,
      minWidth: 1200,
      minHeight: 800,
      width: 1200,
      height: 930,
      frame: true,
      icon: getIconPath()
    })

    // Open the DevTools.
    if (isDevMode) {
      //installExtension(REACT_DEVELOPER_TOOLS);
      mainWindow.webContents.openDevTools();
    }

    // if a user clicks a link to an external webpage, open it in the user's browser, not our app
    mainWindow.webContents.on('new-window', ensureExternalLinksAreOpenedInBrowser);
    mainWindow.webContents.on('will-navigate', ensureExternalLinksAreOpenedInBrowser);


    mainWindow.loadURL(`file://${__dirname}/app.html`)
    mainWindow.webContents.on('did-finish-load', () => {
      mainWindow.show()
      mainWindow.focus()
      mainWindow.setTitle('Ganache')
      initAutoUpdates(Settings.getAll(), mainWindow)

      // Remove the menu bar
      mainWindow.setMenu(null);

      // make sure the store registers the settings ASAP in the event of a startup crash
      mainWindow.webContents.send(SET_SETTINGS, Settings.getAll())

      chain.on("start", () => {
        chain.startServer(Settings.getAll())
      })

      chain.on("server-started", (data) => {
        mainWindow.webContents.send(SET_KEY_DATA, { 
          privateKeys: data.privateKeys,
          mnemonic: data.mnemonic,
          hdPath: data.hdPath
        })

        Settings.handleNewMnemonic(data.mnemonic)

        mainWindow.webContents.send(SET_SERVER_STARTED, Settings.getAll())
      })

      chain.on("stdout", (data) => {
        mainWindow.webContents.send(ADD_LOG_LINES, data.split(/\n/g))
      })

      chain.on("stderr", (data) => {
        const lines = data.split(/\n/g)
        mainWindow.webContents.send(ADD_LOG_LINES, lines)

        logError = parseErrorInLogs(lines)
      })

      chain.on("error", (error) => {
        if (logError) {
          // we noticed an error on the stderr of the chain process
          error.logError = logError
        }
        mainWindow.webContents.send(SET_SYSTEM_ERROR, error)

        if (chain.isServerStarted()) {
          // Something wrong happened in the chain, let's try to stop it
          chain.stopServer()
        }
      })

      chain.start()

      // this sends the network interfaces to the renderer process for
      //  enumering in the config screen. it sends repeatedly
      continuouslySendNetworkInterfaces()
    })

    // If the frontend asks to start the server, start the server.
    // This will trigger then chain event handlers above once the server stops.
    ipcMain.on(REQUEST_SERVER_RESTART, () => {
      // make sure the store registers the settings ASAP in the event of a startup crash
      mainWindow.webContents.send(SET_SETTINGS, Settings.getAll())

      if (chain.isServerStarted()) {
        chain.once("server-stopped", () => {
          chain.startServer(Settings.getAll())

          // send the interfaces again once on restart
          sendNetworkInterfaces()
        })
        chain.stopServer()
      } else {
        chain.startServer(Settings.getAll())
      }
    })

    ipcMain.on(REQUEST_SAVE_SETTINGS, (event, settings) => {
      Settings.setAll(settings)
      GoogleAnalytics.reportSettings(settings)
    })

    mainWindow.on('closed', () => {
      mainWindow = null
    })

    mainWindow.webContents.on('context-menu', (e, props) => {
      const { x, y } = props

      Menu.buildFromTemplate([
        {
          label: 'Inspect element',
          click () {
            mainWindow.inspectElement(x, y)
          }
        }
      ]).popup(mainWindow)
    })

    if (process.platform === 'darwin') {
      const navigate = (path) => mainWindow.webContents.send('navigate', path);
      template = [
        {
          label: 'Ganache',
          submenu: [
            {
              label: 'About Ganache ' + app.getVersion(),
              selector: 'orderFrontStandardAboutPanel:'
            },
            {
              type: 'separator'
            },
            {
              label: 'Preferences...',
              accelerator: 'Command+,',
              click(){ navigate('/config') }
            },
            {
                type: 'separator'
            },
            {
              type: 'separator'
            },
            {
              label: 'Services',
              submenu: []
            },
            {
              type: 'separator'
            },
            {
              label: 'Hide Ganache',
              accelerator: 'Command+H',
              selector: 'hide:'
            },
            {
              label: 'Hide Others',
              accelerator: 'Command+Shift+H',
              selector: 'hideOtherApplications:'
            },
            {
              label: 'Show All',
              selector: 'unhideAllApplications:'
            },
            {
              type: 'separator'
            },
            {
              label: 'Quit',
              accelerator: 'Command+Q',
              click () {
                app.quit()
              }
            }
          ]
        },
        {
          label: 'Edit',
          submenu: [
            {
              label: 'Undo',
              accelerator: 'Command+Z',
              selector: 'undo:'
            },
            {
              label: 'Redo',
              accelerator: 'Shift+Command+Z',
              selector: 'redo:'
            },
            {
              type: 'separator'
            },
            {
              label: 'Cut',
              accelerator: 'Command+X',
              selector: 'cut:'
            },
            {
              label: 'Copy',
              accelerator: 'Command+C',
              selector: 'copy:'
            },
            {
              label: 'Paste',
              accelerator: 'Command+V',
              selector: 'paste:'
            },
            {
              label: 'Select All',
              accelerator: 'Command+A',
              selector: 'selectAll:'
            }
          ]
        },
        {
          label: 'View',
          submenu:
          process.env.NODE_ENV === 'development'
          ? [
            {
              label: 'Reload',
              accelerator: 'Command+R',
              click () {
                mainWindow.webContents.reload()
              }
            },
            {
              label: 'Toggle Full Screen',
              accelerator: 'Ctrl+Command+F',
              click () {
                mainWindow.setFullScreen(!mainWindow.isFullScreen())
              }
            },
            {
              label: 'Toggle Developer Tools',
              accelerator: 'Alt+Command+I',
              click () {
                mainWindow.toggleDevTools()
              }
            }
          ]
          : [
            {
              label: 'Toggle Full Screen',
              accelerator: 'Ctrl+Command+F',
              click () {
                mainWindow.setFullScreen(!mainWindow.isFullScreen())
              }
            }
          ]
        },
        {
          label: 'Window',
          submenu: [
            {
              label: 'Accounts',
              accelerator: 'Command+1',
              click(){ navigate('/accounts') }
            },
            {
              label: 'Blocks',
              accelerator: 'Command+2',
              click(){ navigate('/blocks') }
            },
            {
              label: 'Transactions',
              accelerator: 'Command+3',
              click(){ navigate('/transactions') }
            },
            {
              label: 'Logs',
              accelerator: 'Command+4',
              click(){ navigate('/logs') }
            },
            {
              label: 'Settings',
              accelerator: 'Command+5',
              click(){ navigate('/config') }
            },
            {
              label: 'Minimize',
              accelerator: 'Command+M',
              selector: 'performMiniaturize:'
            },
            {
              label: 'Close',
              accelerator: 'Command+W',
              selector: 'performClose:'
            },
            {
              type: 'separator'
            },
            {
              label: 'Bring All to Front',
              selector: 'arrangeInFront:'
            }
          ]
        },
        {
          label: 'Help',
          submenu: [
            {
              label: 'Learn More',
              click () {
                shell.openExternal('http://truffleframework.com/suite/ganache')
              }
            },
            {
              label: 'Documentation',
              click () {
                shell.openExternal(
                  'https://github.com/trufflesuite/ganache/blob/master/README.md'
                )
              }
            },
            {
              label: 'Community Discussions',
              click () {
                shell.openExternal(
                  'https://github.com/trufflesuite/ganache/issues'
                )
              }
            },
            {
              label: 'Search Issues',
              click () {
                shell.openExternal(
                  'https://github.com/trufflesuite/ganache/issues'
                )
              }
            }
          ]
        }
      ]

      menu = Menu.buildFromTemplate(template)
      Menu.setApplicationMenu(menu)
    } else {
      template = [
        {
          label: '&File',
          submenu: [
            {
              label: '&Open',
              accelerator: 'Ctrl+O'
            },
            {
              label: '&Close',
              accelerator: 'Ctrl+W',
              click () {
                mainWindow.close()
              }
            }
          ]
        },
        {
          label: '&View',
          submenu:
          process.env.NODE_ENV === 'development'
          ? [
            {
              label: '&Reload',
              accelerator: 'Ctrl+R',
              click () {
                mainWindow.webContents.reload()
              }
            },
            {
              label: 'Toggle &Full Screen',
              accelerator: 'F11',
              click () {
                mainWindow.setFullScreen(!mainWindow.isFullScreen())
              }
            },
            {
              label: 'Toggle &Developer Tools',
              accelerator: 'Alt+Ctrl+I',
              click () {
                mainWindow.toggleDevTools()
              }
            }
          ]
          : [
            {
              label: 'Toggle &Full Screen',
              accelerator: 'F11',
              click () {
                mainWindow.setFullScreen(!mainWindow.isFullScreen())
              }
            }
          ]
        },
        {
          label: 'Help',
          submenu: [
            {
              label: 'Learn More',
              click () {
                shell.openExternal('http://truffleframework.com/suite/ganache')
              }
            },
            {
              label: 'Documentation',
              click () {
                shell.openExternal(
                  'https://github.com/trufflesuite/ganache/blob/master/README.md'
                )
              }
            },
            {
              label: 'Community Discussions',
              click () {
                shell.openExternal(
                  'https://github.com/trufflesuite/ganache/issues'
                )
              }
            },
            {
              label: 'Search Issues',
              click () {
                shell.openExternal(
                  'https://github.com/trufflesuite/ganache/issues'
                )
              }
            }
          ]
        }
      ]
      menu = Menu.buildFromTemplate(template)
      Menu.setApplicationMenu(menu)
    }
  }, 0)
})

  // Do this every 2 minutes to keep it up to date without
  //   being unreasonable since it shouldn't change frequently
function continuouslySendNetworkInterfaces() {
  sendNetworkInterfaces()

  setInterval(() => {
    sendNetworkInterfaces()
  }, 2 * 60 * 1000)
}

function sendNetworkInterfaces() {
  // Send the network interfaces to the renderer process
  const interfaces = os.networkInterfaces()

  if (mainWindow) {
    mainWindow.webContents.send(SET_INTERFACES, interfaces)
  }
}

function ensureExternalLinksAreOpenedInBrowser(event, url) {
  // we're a one-window application, and we only ever want to load external
  // resources in the user's browser, not via a new browser window
  if (url.startsWith('http:') || url.startsWith('https:')) {
    shell.openExternal(url)
    event.preventDefault()
  }
<<<<<<< HEAD
}

function parseErrorInLogs(lines) {
  let logError = ''
  const errorPattern = /Error: /g
  const stackPattern = /^    at /g

  for (let i = 0; i < lines.length; i++) {
    if (errorPattern.exec(lines[i])) {
      // check if the next line has a stack
      if (i === lines.length - 1 || stackPattern.exec(lines[i+1])) {
        // either it's the last line that has an error or there is an error
        //   with a call stack trace, lets keep track of this in case we crash
        logError = lines[i]
        if (i < lines.length - 1) {
          logError += lines[i+1]
        }
      }
    }
  }

  return logError
=======
>>>>>>> 4f7fd4fd
}<|MERGE_RESOLUTION|>--- conflicted
+++ resolved
@@ -574,7 +574,6 @@
     shell.openExternal(url)
     event.preventDefault()
   }
-<<<<<<< HEAD
 }
 
 function parseErrorInLogs(lines) {
@@ -597,6 +596,4 @@
   }
 
   return logError
-=======
->>>>>>> 4f7fd4fd
 }