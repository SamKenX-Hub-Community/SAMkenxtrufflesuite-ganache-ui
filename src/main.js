import { app, BrowserWindow, Menu, shell, ipcMain, screen } from 'electron'
import { enableLiveReload } from 'electron-compile';
import { initAutoUpdates, getAutoUpdateService } from './Init/Main/AutoUpdate.js'
import path from 'path'
import * as os from 'os'

const isDevMode = process.execPath.match(/[\\/]electron/);


if (isDevMode) {
  enableLiveReload({strategy: 'react-hmr'});

  // let installExtension = require('electron-devtools-installer')
  // let REACT_DEVELOPER_TOOLS = installExtension.REACT_DEVELOPER_TOOLS
}

import { 
  REQUEST_SERVER_RESTART,
  SET_SERVER_STARTED,
  SET_SERVER_STOPPED,
  SET_KEY_DATA,
  SET_SYSTEM_ERROR
} from './Actions/Core'

import {
  SET_SETTINGS,
  REQUEST_SAVE_SETTINGS
} from './Actions/Config'

import {
  SET_INTERFACES
} from './Actions/Network'

import { ADD_LOG_LINES } from './Actions/Logs'

import ChainService from './Services/Chain'
import SettingsService from './Services/Settings'
import GoogleAnalyticsService from './Services/GoogleAnalytics'

let menu
let template
let mainWindow = null
let testRpcService = null
let consoleService = null // eslint-disable-line

// If you want to test out error handling
// setTimeout(() => {
//   throw new Error("Error from main process!")
// }, 8000)

process.on('uncaughtException', err => {
  if (mainWindow && err) {
    mainWindow.webContents.send(SET_SYSTEM_ERROR, err.stack || err)
  }
})

process.on('unhandledRejection', err => {
  if (mainWindow && err) {
    mainWindow.webContents.send(SET_SYSTEM_ERROR, err.stack || err)
  }
})

var shouldQuit = app.makeSingleInstance(function(commandLine, workingDirectory) {
  // Someone tried to run a second instance, we should focus our window.
  if (mainWindow) {
    if (mainWindow.isMinimized()) mainWindow.restore();
    mainWindow.focus();
  }
});

if (shouldQuit) {
  app.quit();
}

app.on('window-all-closed', () => {
  // don't quit the app before the updater can do its thing
  if (!getAutoUpdateService().isRestartingForUpdate) {
    app.quit()
  }
})

app.setName('Ganache')

const getIconPath = () => {
  return process.platform === 'win32'
    ? path.resolve(`${__dirname}/../resources/icons/win/icon.ico`)
    : path.resolve(`${__dirname}/../resources/icons/png/256x256.png`) // Mac & Linux, use an icon
}

if (process.platform === 'darwin') {
  app.dock.setIcon(getIconPath())
}

app.on('ready', () => {
  // workaround for electron race condition, causing hang on startup.
  // see https://github.com/electron/electron/issues/9179 for more info

  setTimeout(async () => {
    const {width, height, x, y} = screen.getPrimaryDisplay().bounds
    const chain = new ChainService(app)
    const Settings = new SettingsService()
    const GoogleAnalytics = new GoogleAnalyticsService()
    const inProduction = process.env.NODE_ENV === 'production'

    app.on('will-quit', function () {
      chain.stopProcess();
    });

    Settings.bootstrap();

<<<<<<< HEAD
    const standardWidth = 1200;
    const standardHeight = 800;
    const standardAspectRation = standardWidth / standardHeight;
    let appWidth = Math.min(standardWidth, width * 0.9);
    const appHeight = Math.min(800, (1 / standardAspectRation) * appWidth);
    appWidth = standardAspectRation * appHeight;
=======
    var settings = Settings.getAll()
    GoogleAnalytics.setup(settings.googleAnalyticsTracking && inProduction, settings.uuid)
    GoogleAnalytics.reportSettings(settings)
>>>>>>> a23499a6

    mainWindow = new BrowserWindow({
      show: false,
      minWidth: 950,
      minHeight: 575,
      width: appWidth,
      height: appHeight,
      frame: true,
      icon: getIconPath()
    })

    // Open the DevTools.
    if (isDevMode) {
      //installExtension(REACT_DEVELOPER_TOOLS);
      mainWindow.webContents.openDevTools();
    }

    // if a user clicks a link to an external webpage, open it in the user's browser, not our app
    mainWindow.webContents.on('new-window', ensureExternalLinksAreOpenedInBrowser);
    mainWindow.webContents.on('will-navigate', ensureExternalLinksAreOpenedInBrowser);


    mainWindow.loadURL(`file://${__dirname}/app.html`)
    mainWindow.webContents.on('did-finish-load', () => {
      mainWindow.show()
      mainWindow.focus()
      mainWindow.setTitle('Ganache')
      initAutoUpdates(Settings.getAll(), mainWindow)

      // Remove the menu bar
      mainWindow.setMenu(null);

      // make sure the store registers the settings ASAP in the event of a startup crash
      mainWindow.webContents.send(SET_SETTINGS, Settings.getAll())

      chain.on("start", () => {
        chain.startServer(Settings.getAll())
      })

      chain.on("server-started", (data) => {
        mainWindow.webContents.send(SET_KEY_DATA, { 
          privateKeys: data.privateKeys,
          mnemonic: data.mnemonic,
          hdPath: data.hdPath
        })

        Settings.handleNewMnemonic(data.mnemonic)

        mainWindow.webContents.send(SET_SERVER_STARTED, Settings.getAll())
      })

      chain.on("stdout", (data) => {
        mainWindow.webContents.send(ADD_LOG_LINES, data.split(/\n/g))
      })

      chain.on("stderr", (data) => {
        const lines = data.split(/\n/g)
        mainWindow.webContents.send(ADD_LOG_LINES, lines)
      })

      chain.on("error", (error) => {
        mainWindow.webContents.send(SET_SYSTEM_ERROR, error)

        if (chain.isServerStarted()) {
          // Something wrong happened in the chain, let's try to stop it
          chain.stopServer()
        }
      })

      chain.start()

      // this sends the network interfaces to the renderer process for
      //  enumering in the config screen. it sends repeatedly
      continuouslySendNetworkInterfaces()
    })

    // If the frontend asks to start the server, start the server.
    // This will trigger then chain event handlers above once the server stops.
    ipcMain.on(REQUEST_SERVER_RESTART, () => {
      // make sure the store registers the settings ASAP in the event of a startup crash
      mainWindow.webContents.send(SET_SETTINGS, Settings.getAll())

      if (chain.isServerStarted()) {
        chain.once("server-stopped", () => {
          chain.startServer(Settings.getAll())

          // send the interfaces again once on restart
          sendNetworkInterfaces()
        })
        chain.stopServer()
      } else {
        chain.startServer(Settings.getAll())
      }
    })

    ipcMain.on(REQUEST_SAVE_SETTINGS, (event, settings) => {
      Settings.setAll(settings)
      GoogleAnalytics.reportSettings(settings)
    })

    mainWindow.on('closed', () => {
      mainWindow = null
    })

    mainWindow.webContents.on('context-menu', (e, props) => {
      const { x, y } = props

      Menu.buildFromTemplate([
        {
          label: 'Inspect element',
          click () {
            mainWindow.inspectElement(x, y)
          }
        }
      ]).popup(mainWindow)
    })

    if (process.platform === 'darwin') {
      const navigate = (path) => mainWindow.webContents.send('navigate', path);
      template = [
        {
          label: 'Ganache',
          submenu: [
            {
              label: 'About Ganache ' + app.getVersion(),
              selector: 'orderFrontStandardAboutPanel:'
            },
            {
              type: 'separator'
            },
            {
              label: 'Preferences...',
              accelerator: 'Command+,',
              click(){ navigate('/config') }
            },
            {
                type: 'separator'
            },
            {
              type: 'separator'
            },
            {
              label: 'Services',
              submenu: []
            },
            {
              type: 'separator'
            },
            {
              label: 'Hide Ganache',
              accelerator: 'Command+H',
              selector: 'hide:'
            },
            {
              label: 'Hide Others',
              accelerator: 'Command+Shift+H',
              selector: 'hideOtherApplications:'
            },
            {
              label: 'Show All',
              selector: 'unhideAllApplications:'
            },
            {
              type: 'separator'
            },
            {
              label: 'Quit',
              accelerator: 'Command+Q',
              click () {
                app.quit()
              }
            }
          ]
        },
        {
          label: 'Edit',
          submenu: [
            {
              label: 'Undo',
              accelerator: 'Command+Z',
              selector: 'undo:'
            },
            {
              label: 'Redo',
              accelerator: 'Shift+Command+Z',
              selector: 'redo:'
            },
            {
              type: 'separator'
            },
            {
              label: 'Cut',
              accelerator: 'Command+X',
              selector: 'cut:'
            },
            {
              label: 'Copy',
              accelerator: 'Command+C',
              selector: 'copy:'
            },
            {
              label: 'Paste',
              accelerator: 'Command+V',
              selector: 'paste:'
            },
            {
              label: 'Select All',
              accelerator: 'Command+A',
              selector: 'selectAll:'
            }
          ]
        },
        {
          label: 'View',
          submenu:
          process.env.NODE_ENV === 'development'
          ? [
            {
              label: 'Reload',
              accelerator: 'Command+R',
              click () {
                mainWindow.webContents.reload()
              }
            },
            {
              label: 'Toggle Full Screen',
              accelerator: 'Ctrl+Command+F',
              click () {
                mainWindow.setFullScreen(!mainWindow.isFullScreen())
              }
            },
            {
              label: 'Toggle Developer Tools',
              accelerator: 'Alt+Command+I',
              click () {
                mainWindow.toggleDevTools()
              }
            }
          ]
          : [
            {
              label: 'Toggle Full Screen',
              accelerator: 'Ctrl+Command+F',
              click () {
                mainWindow.setFullScreen(!mainWindow.isFullScreen())
              }
            }
          ]
        },
        {
          label: 'Window',
          submenu: [
            {
              label: 'Accounts',
              accelerator: 'Command+1',
              click(){ navigate('/accounts') }
            },
            {
              label: 'Blocks',
              accelerator: 'Command+2',
              click(){ navigate('/blocks') }
            },
            {
              label: 'Transactions',
              accelerator: 'Command+3',
              click(){ navigate('/transactions') }
            },
            {
              label: 'Logs',
              accelerator: 'Command+4',
              click(){ navigate('/logs') }
            },
            {
              label: 'Settings',
              accelerator: 'Command+5',
              click(){ navigate('/config') }
            },
            {
              label: 'Minimize',
              accelerator: 'Command+M',
              selector: 'performMiniaturize:'
            },
            {
              label: 'Close',
              accelerator: 'Command+W',
              selector: 'performClose:'
            },
            {
              type: 'separator'
            },
            {
              label: 'Bring All to Front',
              selector: 'arrangeInFront:'
            }
          ]
        },
        {
          label: 'Help',
          submenu: [
            {
              label: 'Learn More',
              click () {
                shell.openExternal('https://truffleframework.com/ganache')
              }
            },
            {
              label: 'Documentation',
              click () {
                shell.openExternal(
                  'https://github.com/trufflesuite/ganache/blob/master/README.md'
                )
              }
            },
            {
              label: 'Community Discussions',
              click () {
                shell.openExternal(
                  'https://github.com/trufflesuite/ganache/issues'
                )
              }
            },
            {
              label: 'Search Issues',
              click () {
                shell.openExternal(
                  'https://github.com/trufflesuite/ganache/issues'
                )
              }
            }
          ]
        }
      ]

      menu = Menu.buildFromTemplate(template)
      Menu.setApplicationMenu(menu)
    } else {
      template = [
        {
          label: '&File',
          submenu: [
            {
              label: '&Open',
              accelerator: 'Ctrl+O'
            },
            {
              label: '&Close',
              accelerator: 'Ctrl+W',
              click () {
                mainWindow.close()
              }
            }
          ]
        },
        {
          label: '&View',
          submenu:
          process.env.NODE_ENV === 'development'
          ? [
            {
              label: '&Reload',
              accelerator: 'Ctrl+R',
              click () {
                mainWindow.webContents.reload()
              }
            },
            {
              label: 'Toggle &Full Screen',
              accelerator: 'F11',
              click () {
                mainWindow.setFullScreen(!mainWindow.isFullScreen())
              }
            },
            {
              label: 'Toggle &Developer Tools',
              accelerator: 'Alt+Ctrl+I',
              click () {
                mainWindow.toggleDevTools()
              }
            }
          ]
          : [
            {
              label: 'Toggle &Full Screen',
              accelerator: 'F11',
              click () {
                mainWindow.setFullScreen(!mainWindow.isFullScreen())
              }
            }
          ]
        },
        {
          label: 'Help',
          submenu: [
            {
              label: 'Learn More',
              click () {
                shell.openExternal('https://truffleframework.com/ganache')
              }
            },
            {
              label: 'Documentation',
              click () {
                shell.openExternal(
                  'https://github.com/trufflesuite/ganache/blob/master/README.md'
                )
              }
            },
            {
              label: 'Community Discussions',
              click () {
                shell.openExternal(
                  'https://github.com/trufflesuite/ganache/issues'
                )
              }
            },
            {
              label: 'Search Issues',
              click () {
                shell.openExternal(
                  'https://github.com/trufflesuite/ganache/issues'
                )
              }
            }
          ]
        }
      ]
      menu = Menu.buildFromTemplate(template)
      Menu.setApplicationMenu(menu)
    }
  }, 0)
})

  // Do this every 2 minutes to keep it up to date without
  //   being unreasonable since it shouldn't change frequently
function continuouslySendNetworkInterfaces() {
  sendNetworkInterfaces()

  setInterval(() => {
    sendNetworkInterfaces()
  }, 2 * 60 * 1000)
}

function sendNetworkInterfaces() {
  // Send the network interfaces to the renderer process
  const interfaces = os.networkInterfaces()

  if (mainWindow) {
    mainWindow.webContents.send(SET_INTERFACES, interfaces)
  }
}

function ensureExternalLinksAreOpenedInBrowser(event, url) {
  // we're a one-window application, and we only ever want to load external
  // resources in the user's browser, not via a new browser window
  if (url.startsWith('http:') || url.startsWith('https:')) {
    shell.openExternal(url)
    event.preventDefault()
  }
}<|MERGE_RESOLUTION|>--- conflicted
+++ resolved
@@ -108,18 +108,16 @@
 
     Settings.bootstrap();
 
-<<<<<<< HEAD
+    var settings = Settings.getAll()
+    GoogleAnalytics.setup(settings.googleAnalyticsTracking && inProduction, settings.uuid)
+    GoogleAnalytics.reportSettings(settings)
+
     const standardWidth = 1200;
     const standardHeight = 800;
     const standardAspectRation = standardWidth / standardHeight;
     let appWidth = Math.min(standardWidth, width * 0.9);
     const appHeight = Math.min(800, (1 / standardAspectRation) * appWidth);
     appWidth = standardAspectRation * appHeight;
-=======
-    var settings = Settings.getAll()
-    GoogleAnalytics.setup(settings.googleAnalyticsTracking && inProduction, settings.uuid)
-    GoogleAnalytics.reportSettings(settings)
->>>>>>> a23499a6
 
     mainWindow = new BrowserWindow({
       show: false,
