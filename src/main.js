--- conflicted
+++ resolved
@@ -18,28 +18,13 @@
   REQUEST_SERVER_RESTART,
   SET_SERVER_STARTED,
   SET_SERVER_STOPPED,
-<<<<<<< HEAD
-  SET_KEY_DATA, 
+  SET_KEY_DATA,
   SET_SYSTEM_ERROR,
   OPEN_WORKSPACE
-=======
-  SET_KEY_DATA,
-  SET_SYSTEM_ERROR
->>>>>>> 62e90b8a
 } from './Actions/Core'
 
 import {
   SET_SETTINGS,
-<<<<<<< HEAD
-  REQUEST_SAVE_SETTINGS,
-} from './Actions/Settings'
-import { ADD_LOG_LINES } from './Actions/Logs'
-
-import ChainService from './Services/Chain'
-import GlobalSettings from './Services/Settings/GlobalSettings'
-import Workspace from './Services/Workspace.js';
-import WorkspaceManager from './Services/WorkspaceManager.js';
-=======
   REQUEST_SAVE_SETTINGS
 } from './Actions/Config'
 
@@ -50,9 +35,10 @@
 import { ADD_LOG_LINES } from './Actions/Logs'
 
 import ChainService from './Services/Chain'
-import SettingsService from './Services/Settings'
+import GlobalSettings from './Services/Settings/GlobalSettings'
+import Workspace from './Services/Workspace.js'
+import WorkspaceManager from './Services/WorkspaceManager.js'
 import GoogleAnalyticsService from './Services/GoogleAnalytics'
->>>>>>> 62e90b8a
 
 let menu
 let template
@@ -113,17 +99,12 @@
   // workaround for electron race condition, causing hang on startup.
   // see https://github.com/electron/electron/issues/9179 for more info
   setTimeout(async () => {
-<<<<<<< HEAD
-    const chain = new ChainService()
+    const inProduction = process.env.NODE_ENV === 'production'
+    const chain = new ChainService(app)
     const global = new GlobalSettings(path.join(app.getPath('userData'), 'global'))
+    const GoogleAnalytics = new GoogleAnalyticsService()
     const workspaceManager = new WorkspaceManager()
     let workspace
-=======
-    const chain = new ChainService(app)
-    const Settings = new SettingsService()
-    const GoogleAnalytics = new GoogleAnalyticsService()
-    const inProduction = process.env.NODE_ENV === 'production'
->>>>>>> 62e90b8a
 
     app.on('will-quit', function () {
       chain.stopProcess();
@@ -166,7 +147,6 @@
       mainWindow.setMenu(null);
 
       // make sure the store registers the settings ASAP in the event of a startup crash
-<<<<<<< HEAD
       const globalSettings = await global.getAll()
       mainWindow.webContents.send(SET_SETTINGS, globalSettings, {})
 
@@ -184,12 +164,6 @@
       chain.on("start", async () => {
         const workspaceSettings = await workspace.settings.getAll()
         chain.startServer(workspaceSettings)
-=======
-      mainWindow.webContents.send(SET_SETTINGS, Settings.getAll())
-
-      chain.on("start", () => {
-        chain.startServer(Settings.getAll())
->>>>>>> 62e90b8a
       })
 
       chain.on("server-started", async (data) => {
@@ -233,7 +207,6 @@
 
     // If the frontend asks to start the server, start the server.
     // This will trigger then chain event handlers above once the server stops.
-<<<<<<< HEAD
     ipcMain.on(REQUEST_SERVER_RESTART, async () => {
       // make sure the store registers the settings ASAP in the event of a startup crash
       const globalSettings = await global.getAll()
@@ -244,6 +217,9 @@
           chain.once("server-stopped", async () => {
             const workspaceSettings = await workspace.settings.getAll()
             chain.startServer(workspaceSettings)
+
+            // send the interfaces again once on restart
+            sendNetworkInterfaces()
           })
           chain.stopServer()
         } else {
@@ -259,28 +235,8 @@
       if (workspace) {
         await workspace.settings.setAll(workspaceSettings)
       }
-=======
-    ipcMain.on(REQUEST_SERVER_RESTART, () => {
-      // make sure the store registers the settings ASAP in the event of a startup crash
-      mainWindow.webContents.send(SET_SETTINGS, Settings.getAll())
-
-      if (chain.isServerStarted()) {
-        chain.once("server-stopped", () => {
-          chain.startServer(Settings.getAll())
-
-          // send the interfaces again once on restart
-          sendNetworkInterfaces()
-        })
-        chain.stopServer()
-      } else {
-        chain.startServer(Settings.getAll())
-      }
-    })
-
-    ipcMain.on(REQUEST_SAVE_SETTINGS, (event, settings) => {
-      Settings.setAll(settings)
+
       GoogleAnalytics.reportSettings(settings)
->>>>>>> 62e90b8a
     })
 
     mainWindow.on('closed', () => {
