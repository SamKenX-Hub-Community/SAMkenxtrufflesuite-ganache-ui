import React, { Component } from 'react'
import { Link, hashHistory } from 'react-router'
import connect from '../Helpers/connect'
import * as Search from '../../Actions/Search'
import { setSystemError } from '../../Actions/Core'
import { setUpdateAvailable, showUpdateModal } from '../../Actions/AutoUpdate'
 
import Spinner from '../../Elements/Spinner'
import OnlyIf from '../../Elements/OnlyIf'
import StatusIndicator from '../../Elements/StatusIndicator'
import UpdateNotification from '../AutoUpdate/UpdateNotification'

import AccountIcon from '../../Elements/icons/account.svg'
import BlockIcon from '../../Elements/icons/blocks.svg'
import TxIcon from '../../Elements/icons/transactions.svg'
import LogsIcon from '../../Elements/icons/console.svg'
import SettingsIcon from '../../Elements/icons/settings.svg'
import SearchIcon from '../../Elements/icons/search.svg'
import ForceMineIcon from '../../Elements/icons/force_mine.svg'
import SnapshotIcon from '../../Elements/icons/snapshot.svg'
import StartMiningIcon from '../../Elements/icons/start.svg'
import StopMiningIcon from '../../Elements/icons/stop.svg'
import RevertIcon from '../../Elements/icons/revert.svg'

class TopNavbar extends Component {
  constructor (props) {
    super(props)

    this.state = {
      searchInput: ""
    }
  }

  _handleStopMining(e) {
    this.props.appStopMining()
  }

  _handleStartMining(e) {
    this.props.appStartMining()
  }

  _handleForceMine(e) {
    this.props.appForceMine()
  }

  _handleMakeSnapshot(e) {
    this.props.appMakeSnapshot()
  }

  _handleRevertSnapshot(e) {
    this.props.appRevertSnapshot(this.props.core.snapshots.length)
  }

  handleSearchChange(e) {
    this.setState({
      searchInput: e.target.value
    })
  }

  handleSearchKeyPress(e) {
    if (e.key === 'Enter') {
      let value = this.state.searchInput.trim()

      // Secret to show the error screen when we need it.
      if (value.toLowerCase() == "error") {
        this.props.dispatch(setSystemError(new Error("You found a secret!")))
      } else if (value.toLowerCase() == "test-update") {
        this.props.dispatch(setUpdateAvailable("9.9.9", "Release Name", "This is a release note.\n\n**bold** _italic_ or is this *italic*? [trufflesuite/ganache-cli#417](https://github.com/trufflesuite/ganache-cli/issues/417)\n\nDo we scroll to get here?\n\nHow about here?"))
      } else {
        this.props.dispatch(Search.query(value))
      }

      this.setState({
        searchInput: ""
      })
    }
  }


  _renderSnapshotControls() {
    const { snapshots } = this.props.core
    const currentSnapshotId = snapshots.length
    const hasSnapshots = currentSnapshotId > 0
    const firstSnapshot = currentSnapshotId === 1

    return hasSnapshots
      ? <button
          className="MiningBtn"
          onClick={this._handleRevertSnapshot}
          disabled={snapshots.length === 0}
        >
          <RevertIcon /*size={18}*/ />
          {firstSnapshot
            ? `REVERT TO BASE`
            : `REVERT TO SNAPSHOT #${currentSnapshotId - 1}`}
        </button>
      : null
  }

  _renderMiningTime() {
<<<<<<< HEAD
    if (this.props.settings.workspace.server.blocktime) {
      return `${this.props.settings.workspace.server.blocktime} SEC block time`
=======
    if (this.props.config.settings.server.blockTime) {
      return `${this.props.config.settings.server.blockTime} SEC block time`
>>>>>>> 62e90b8a
    } else {
      return 'Automining'
    }
  }

  render () {
    const blockNumber = this.props.core.latestBlock
    const gasPrice = this.props.core.gasPrice
    const gasLimit = this.props.core.gasLimit
    const snapshots = this.props.core.snapshots
    const isMining = this.props.core.isMining
    const isNewVersionAvailable = this.props.autoUpdate.isNewVersionAvailable

    const miningPaused = !isMining
    const currentSnapshotId = snapshots.length
    const showControls = false

    return (
      <nav className="TopNavBar">
        <main className="Main">
          <div className="Menu">
            <Link to="accounts" activeClassName="Active">
              <AccountIcon />
              Accounts
            </Link>
            <Link to="blocks" activeClassName="Active">
              <BlockIcon />
              Blocks
            </Link>
            <Link to="transactions" activeClassName="Active">
              <TxIcon />
              Transactions
            </Link>
            <Link to="logs" activeClassName="Active">
              <LogsIcon />
              Logs
            </Link>
          </div>
          <div className="NotificationAndSearchBar">
            <OnlyIf test={isNewVersionAvailable}>
              <UpdateNotification />
            </OnlyIf>
            <input
              type="text"
              placeholder="SEARCH FOR BLOCK NUMBERS OR TX HASHES"
              value={this.state.searchInput}
              onChange={this.handleSearchChange.bind(this)}
              onKeyPress={this.handleSearchKeyPress.bind(this)}
            />
            <SearchIcon />
          </div>
          <div className="Menu">
            <Link to="config" activeClassName="Active">
              <SettingsIcon />
            </Link>
          </div>
        </main>
        <section className="StatusAndControls">
          <div className="Status">
            <StatusIndicator title="CURRENT BLOCK" value={blockNumber} />
            <StatusIndicator title="GAS PRICE" value={gasPrice} />
            <StatusIndicator
              title="GAS LIMIT"
              value={gasLimit}
            />
            <StatusIndicator
              title="NETWORK ID"
<<<<<<< HEAD
              value={this.props.settings.workspace.server.network_id}
            />
            <StatusIndicator
              title="RPC SERVER"
              value={`http://${this.props.settings.workspace.server.hostname}:${this.props.settings.workspace.server.port}`}
=======
              value={this.props.config.settings.server.network_id}
            />
            <StatusIndicator
              title="RPC SERVER"
              value={`http://${this.props.config.settings.server.hostname}:${this.props.config.settings.server.port}`}
>>>>>>> 62e90b8a
            />
            <StatusIndicator
              title="MINING STATUS"
              value={miningPaused ? 'STOPPED' : this._renderMiningTime()}
            >
              <OnlyIf test={isMining}>
                <Spinner />
              </OnlyIf>
            </StatusIndicator>
          </div>
          <div className="Actions">
            <OnlyIf
              test={
                showControls
              }
            >
              <button
                className="MiningBtn"
                onClick={this._handleForceMine}
              >
                <ForceMineIcon /*size={18}*/ /> Force Mine
              </button>
            </OnlyIf>
            <OnlyIf test={showControls}>
              <button
                className="MiningBtn"
                onClick={this._handleMakeSnapshot}
              >
                <SnapshotIcon /*size={18}*/ /> TAKE SNAPSHOT #{currentSnapshotId + 1}
              </button>
            </OnlyIf>
            <OnlyIf test={showControls}>
              {this._renderSnapshotControls()}
            </OnlyIf>
          </div>
        </section>
      </nav>
    )
  }
}

export default connect(TopNavbar)<|MERGE_RESOLUTION|>--- conflicted
+++ resolved
@@ -98,13 +98,8 @@
   }
 
   _renderMiningTime() {
-<<<<<<< HEAD
-    if (this.props.settings.workspace.server.blocktime) {
-      return `${this.props.settings.workspace.server.blocktime} SEC block time`
-=======
-    if (this.props.config.settings.server.blockTime) {
-      return `${this.props.config.settings.server.blockTime} SEC block time`
->>>>>>> 62e90b8a
+    if (this.props.config.settings.workspace.server.blockTime) {
+      return `${this.props.config.settings.workspace.server.blockTime} SEC block time`
     } else {
       return 'Automining'
     }
@@ -172,19 +167,11 @@
             />
             <StatusIndicator
               title="NETWORK ID"
-<<<<<<< HEAD
-              value={this.props.settings.workspace.server.network_id}
+              value={this.props.config.settings.workspace.server.network_id}
             />
             <StatusIndicator
               title="RPC SERVER"
-              value={`http://${this.props.settings.workspace.server.hostname}:${this.props.settings.workspace.server.port}`}
-=======
-              value={this.props.config.settings.server.network_id}
-            />
-            <StatusIndicator
-              title="RPC SERVER"
-              value={`http://${this.props.config.settings.server.hostname}:${this.props.config.settings.server.port}`}
->>>>>>> 62e90b8a
+              value={`http://${this.props.config.settings.workspace.server.hostname}:${this.props.config.settings.workspace.server.port}`}
             />
             <StatusIndicator
               title="MINING STATUS"
