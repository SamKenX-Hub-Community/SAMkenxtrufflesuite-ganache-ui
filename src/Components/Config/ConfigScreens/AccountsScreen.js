import React, { Component } from 'react'

import OnlyIf from '../../../Elements/OnlyIf'

const VALIDATIONS = {
  "server.total_accounts": {
    allowedChars: /^\d*$/,
    min: 1,
    max: 100
  },
  "server.default_balance_ether": {
    allowedChars: /^[0-9]*\.?[0-9]*$/,
    min: 0
  }
}

class AccountsScreen extends Component {
  constructor (props) {
    super(props)

    this.state = {
<<<<<<< HEAD
      accountsLocked: !!props.settings.workspace.server.unlocked_accounts,
      automnemonic: props.settings.workspace.randomizeMnemonicOnStart
=======
      accountsLocked: !!props.config.settings.server.unlocked_accounts,
      automnemonic: props.config.settings.randomizeMnemonicOnStart
>>>>>>> 62e90b8a
    }
  }

  validateChange = e => {
    this.props.validateChange(e, VALIDATIONS)
  }

  toggleAccountsLocked = () => {
    var toggleState = !this.state.accountsLocked
<<<<<<< HEAD
    var unlocked_accounts = this.props.settings.workspace.server.unlocked_accounts
    var total_accounts = this.props.settings.workspace.server.total_accounts

    if (toggleState == true) {
      this.props.settings.workspace.server.unlocked_accounts = new Array(total_accounts)

      for (var i = 0; i < total_accounts; i++) {
        this.props.settings.workspace.server.unlocked_accounts[i] = i
      }
    } else {
      this.props.settings.workspace.server.unlocked_accounts = []
=======
    var unlocked_accounts = this.props.config.settings.server.unlocked_accounts
    var total_accounts = this.props.config.settings.server.total_accounts

    if (toggleState == true) {
      this.props.config.settings.server.unlocked_accounts = new Array(total_accounts)

      for (var i = 0; i < total_accounts; i++) {
        this.props.config.settings.server.unlocked_accounts[i] = i
      }
    } else {
      this.props.config.settings.server.unlocked_accounts = []
>>>>>>> 62e90b8a
    }

    this.setState({
      accountsLocked: toggleState
    })
  }

  toggleAutoMnemonic = () => {
    var toggleValue = !this.state.automnemonic

    // Remove mnemonic if we turn automnemonic on
<<<<<<< HEAD
    this.props.settings.workspace.randomizeMnemonicOnStart = toggleValue
=======
    this.props.config.settings.randomizeMnemonicOnStart = toggleValue
>>>>>>> 62e90b8a

    this.validateChange({
      target: {
        name: "randomizeMnemonicOnStart",
        value: toggleValue
      }
    })

    this.setState({
      automnemonic: toggleValue
    })
  }

  render () {
    return (
      <div>
        <h2>ACCOUNTS &amp; KEYS</h2>
        <section>
          <h4>ACCOUNT DEFAULT BALANCE</h4>
          <div className="Row">
            <div className="RowItem">
              <input
                name="server.default_balance_ether"
                type="text"
<<<<<<< HEAD
                value={this.props.settings.workspace.server.default_balance_ether}
=======
                value={this.props.config.settings.server.default_balance_ether}
>>>>>>> 62e90b8a
                onChange={this.validateChange}
              />
              {this.props.validationErrors["server.default_balance_ether"] &&
                <p className="ValidationError">Must be a valid number that is at least {VALIDATIONS["server.default_balance_ether"].min}</p>}
            </div>
            <div className="RowItem">
              <p>The starting balance for accounts, in Ether.</p>
            </div>
          </div>
        </section>
        <section>
          <h4>TOTAL ACCOUNTS TO GENERATE</h4>
          <div className="Row">
            <div className="RowItem">
              <input
                name="server.total_accounts"
                type="number"
<<<<<<< HEAD
                value={this.props.settings.workspace.server.total_accounts}
=======
                value={this.props.config.settings.server.total_accounts}
>>>>>>> 62e90b8a
                onChange={this.validateChange}
              />
              {this.props.validationErrors["server.total_accounts"] &&
                <p className="ValidationError">Must be &gt; {VALIDATIONS["server.total_accounts"].min} and &lt; {VALIDATIONS["server.total_accounts"].max}</p>}
            </div>
            <div className="RowItem">
              <p>Total number of Accounts to create and pre-fund.</p>
            </div>
          </div>
        </section>
        <section>
          <h4>AUTOGENERATE HD MNEMONIC</h4>
          <div className="Row">
            <div className="RowItem">
              <div className="Switch">
                <input
                  type="checkbox"
                  name="automnemonic"
                  id="Mnemonic"
                  onChange={this.toggleAutoMnemonic}
                  checked={this.state.automnemonic}
                />
                <label htmlFor="Mnemonic">AUTOGENERATE HD MNEMONIC</label>
              </div>
            </div>
            <div className="RowItem">
              <p>Turn on to automatically generate a new mnemonic and account addresses on each run.</p>
            </div>
          </div>
        </section>

        <OnlyIf test={!this.state.automnemonic}>
          <section>
            <div className="Row">
              <div className="RowItem">
                <input
                  type="text"
                  placeholder="Enter Mnemonic to use"
                  name="server.mnemonic"
<<<<<<< HEAD
                  value={this.props.settings.workspace.server.mnemonic || ""}
=======
                  value={this.props.config.settings.server.mnemonic || ""}
>>>>>>> 62e90b8a
                  onChange={this.validateChange}
                />
                {this.props.validationErrors["server.mnemonic"] &&
                  <p>Must be at least 12 words long and only contain letters</p>}
              </div>
              <div className="RowItem">
                <p>Enter the Mnemonic you wish to use.</p>
              </div>
            </div>
          </section>
        </OnlyIf>

        <section>
          <h4>LOCK ACCOUNTS</h4>
          <div className="Row">
            <div className="RowItem">
              <div className="Switch">
                <input
                  type="checkbox"
                  name="server.locked"
                  id="LockAccounts"
<<<<<<< HEAD
                  checked={this.props.settings.workspace.server.locked}
=======
                  checked={this.props.config.settings.server.locked}
>>>>>>> 62e90b8a
                  onChange={this.props.handleInputChange}
                />
                <label htmlFor="LockAccounts">LOCK ACCOUNTS</label>
              </div>
            </div>
            <div className="RowItem">
              <p>If enabled, accounts will be locked on startup.</p>
            </div>
          </div>
        </section>
      </div>
    )
  }
}

export default AccountsScreen<|MERGE_RESOLUTION|>--- conflicted
+++ resolved
@@ -19,13 +19,8 @@
     super(props)
 
     this.state = {
-<<<<<<< HEAD
-      accountsLocked: !!props.settings.workspace.server.unlocked_accounts,
-      automnemonic: props.settings.workspace.randomizeMnemonicOnStart
-=======
-      accountsLocked: !!props.config.settings.server.unlocked_accounts,
-      automnemonic: props.config.settings.randomizeMnemonicOnStart
->>>>>>> 62e90b8a
+      accountsLocked: !!props.config.settings.workspace.server.unlocked_accounts,
+      automnemonic: props.config.settings.workspace.randomizeMnemonicOnStart
     }
   }
 
@@ -35,31 +30,17 @@
 
   toggleAccountsLocked = () => {
     var toggleState = !this.state.accountsLocked
-<<<<<<< HEAD
-    var unlocked_accounts = this.props.settings.workspace.server.unlocked_accounts
-    var total_accounts = this.props.settings.workspace.server.total_accounts
+    var unlocked_accounts = this.props.config.settings.workspace.server.unlocked_accounts
+    var total_accounts = this.props.config.settings.workspace.server.total_accounts
 
     if (toggleState == true) {
-      this.props.settings.workspace.server.unlocked_accounts = new Array(total_accounts)
+      this.props.config.settings.workspace.server.unlocked_accounts = new Array(total_accounts)
 
       for (var i = 0; i < total_accounts; i++) {
-        this.props.settings.workspace.server.unlocked_accounts[i] = i
+        this.props.config.settings.workspace.server.unlocked_accounts[i] = i
       }
     } else {
-      this.props.settings.workspace.server.unlocked_accounts = []
-=======
-    var unlocked_accounts = this.props.config.settings.server.unlocked_accounts
-    var total_accounts = this.props.config.settings.server.total_accounts
-
-    if (toggleState == true) {
-      this.props.config.settings.server.unlocked_accounts = new Array(total_accounts)
-
-      for (var i = 0; i < total_accounts; i++) {
-        this.props.config.settings.server.unlocked_accounts[i] = i
-      }
-    } else {
-      this.props.config.settings.server.unlocked_accounts = []
->>>>>>> 62e90b8a
+      this.props.config.settings.workspace.server.unlocked_accounts = []
     }
 
     this.setState({
@@ -71,11 +52,7 @@
     var toggleValue = !this.state.automnemonic
 
     // Remove mnemonic if we turn automnemonic on
-<<<<<<< HEAD
-    this.props.settings.workspace.randomizeMnemonicOnStart = toggleValue
-=======
-    this.props.config.settings.randomizeMnemonicOnStart = toggleValue
->>>>>>> 62e90b8a
+    this.props.config.settings.workspace.randomizeMnemonicOnStart = toggleValue
 
     this.validateChange({
       target: {
@@ -100,11 +77,7 @@
               <input
                 name="server.default_balance_ether"
                 type="text"
-<<<<<<< HEAD
-                value={this.props.settings.workspace.server.default_balance_ether}
-=======
-                value={this.props.config.settings.server.default_balance_ether}
->>>>>>> 62e90b8a
+                value={this.props.config.settings.workspace.server.default_balance_ether}
                 onChange={this.validateChange}
               />
               {this.props.validationErrors["server.default_balance_ether"] &&
@@ -122,11 +95,7 @@
               <input
                 name="server.total_accounts"
                 type="number"
-<<<<<<< HEAD
-                value={this.props.settings.workspace.server.total_accounts}
-=======
-                value={this.props.config.settings.server.total_accounts}
->>>>>>> 62e90b8a
+                value={this.props.config.settings.workspace.server.total_accounts}
                 onChange={this.validateChange}
               />
               {this.props.validationErrors["server.total_accounts"] &&
@@ -166,11 +135,7 @@
                   type="text"
                   placeholder="Enter Mnemonic to use"
                   name="server.mnemonic"
-<<<<<<< HEAD
-                  value={this.props.settings.workspace.server.mnemonic || ""}
-=======
-                  value={this.props.config.settings.server.mnemonic || ""}
->>>>>>> 62e90b8a
+                  value={this.props.config.settings.workspace.server.mnemonic || ""}
                   onChange={this.validateChange}
                 />
                 {this.props.validationErrors["server.mnemonic"] &&
@@ -192,11 +157,7 @@
                   type="checkbox"
                   name="server.locked"
                   id="LockAccounts"
-<<<<<<< HEAD
-                  checked={this.props.settings.workspace.server.locked}
-=======
-                  checked={this.props.config.settings.server.locked}
->>>>>>> 62e90b8a
+                  checked={this.props.config.settings.workspace.server.locked}
                   onChange={this.props.handleInputChange}
                 />
                 <label htmlFor="LockAccounts">LOCK ACCOUNTS</label>
