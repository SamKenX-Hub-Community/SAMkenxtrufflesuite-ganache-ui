--- conflicted
+++ resolved
@@ -29,11 +29,7 @@
     super(props)
 
     this.state = {
-<<<<<<< HEAD
-      forking: this.props.settings.workspace.server.fork != null
-=======
-      forking: this.props.config.settings.server.fork != null
->>>>>>> 62e90b8a
+      forking: this.props.config.settings.workspace.server.fork != null
     }
   }
 
@@ -46,11 +42,7 @@
 
      // Remove fork if we turn forking off
      if (toggleValue == false) {
-<<<<<<< HEAD
-      delete this.props.settings.workspace.server.fork
-=======
-      delete this.props.config.settings.server.fork
->>>>>>> 62e90b8a
+      delete this.props.config.settings.workspace.server.fork
 
       // Rerun validations now that value has been deleted
       this.validateChange({
@@ -77,11 +69,7 @@
               <input
                 name="server.gasLimit"
                 type="number"
-<<<<<<< HEAD
-                value={this.props.settings.workspace.server.gasLimit}
-=======
-                value={this.props.config.settings.server.gasLimit}
->>>>>>> 62e90b8a
+                value={this.props.config.settings.workspace.server.gasLimit}
                 onChange={this.validateChange}
               />
               {this.props.validationErrors["server.gasLimit"] &&
@@ -101,11 +89,7 @@
               <input
                 name="server.gasPrice"
                 type="number"
-<<<<<<< HEAD
-                value={this.props.settings.workspace.server.gasPrice}
-=======
-                value={this.props.config.settings.server.gasPrice}
->>>>>>> 62e90b8a
+                value={this.props.config.settings.workspace.server.gasPrice}
                 onChange={this.validateChange}
               />
               {this.props.validationErrors["server.gasPrice"] &&
@@ -148,11 +132,7 @@
                     <input type="radio" 
                       value={FORK_URLS.mainnet} 
                       name="server.fork"
-<<<<<<< HEAD
-                      checked={this.props.settings.workspace.server.fork == FORK_URLS.mainnet} 
-=======
-                      checked={this.props.config.settings.server.fork == FORK_URLS.mainnet} 
->>>>>>> 62e90b8a
+                      checked={this.props.config.settings.workspace.server.fork == FORK_URLS.mainnet} 
                       onChange={this.validateChange} 
                     />
                     Main Ethereum Network
@@ -163,11 +143,7 @@
                     <input type="radio" 
                       value={FORK_URLS.ropsten}
                       name="server.fork"
-<<<<<<< HEAD
-                      checked={this.props.settings.workspace.server.fork == FORK_URLS.ropsten} 
-=======
-                      checked={this.props.config.settings.server.fork == FORK_URLS.ropsten} 
->>>>>>> 62e90b8a
+                      checked={this.props.config.settings.workspace.server.fork == FORK_URLS.ropsten} 
                       onChange={this.validateChange} 
                     />
                     Ropsten
@@ -178,11 +154,7 @@
                     <input type="radio" 
                       value={FORK_URLS.kovan} 
                       name="server.fork"
-<<<<<<< HEAD
-                      checked={this.props.settings.workspace.server.fork == FORK_URLS.kovan} 
-=======
-                      checked={this.props.config.settings.server.fork == FORK_URLS.kovan} 
->>>>>>> 62e90b8a
+                      checked={this.props.config.settings.workspace.server.fork == FORK_URLS.kovan} 
                       onChange={this.validateChange} 
                     />
                     Kovan
@@ -193,11 +165,7 @@
                     <input type="radio" 
                       value={FORK_URLS.rinkeby} 
                       name="server.fork"
-<<<<<<< HEAD
-                      checked={this.props.settings.workspace.server.fork == FORK_URLS.rinkeby} 
-=======
-                      checked={this.props.config.settings.server.fork == FORK_URLS.rinkeby} 
->>>>>>> 62e90b8a
+                      checked={this.props.config.settings.workspace.server.fork == FORK_URLS.rinkeby} 
                       onChange={this.validateChange} 
                     />
                     Rinkeby
@@ -214,11 +182,7 @@
                 <input
                   name="server.fork"
                   type="text"
-<<<<<<< HEAD
-                  value={hasCustomURL == true ? this.props.settings.workspace.server.fork : ""}
-=======
-                  value={hasCustomURL == true ? this.props.config.settings.server.fork : ""}
->>>>>>> 62e90b8a
+                  value={hasCustomURL == true ? this.props.config.settings.workspace.server.fork : ""}
                   onChange={this.validateChange}
                 />
               </div>
