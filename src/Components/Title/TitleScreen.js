--- conflicted
+++ resolved
@@ -30,23 +30,9 @@
     }, 1000)
   }
 
-<<<<<<< HEAD
   componentWillReceiveProps(nextProps) {
-    if ("global" in nextProps.settings && "firstRun" in nextProps.settings.global) {
+    if ("global" in nextProps.config.settings && "firstRun" in nextProps.config.settings.global) {
       this.state.firstRun = nextProps.settings.global.firstRun
-=======
-    // Ensure we have full props
-    if (typeof nextProps.config.settings.firstRun != "undefined" && this.state.timeoutStarted == false) {
-      this.setState({timeoutStarted: true}, function() {
-        setTimeout(() => {
-          if (nextProps.config.settings.firstRun) {
-            hashHistory.push('/first_run')
-          } else {
-            hashHistory.push('/accounts')
-          }
-        }, 1000)
-      })
->>>>>>> 62e90b8a
     }
   }
 
