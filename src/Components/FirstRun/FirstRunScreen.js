import React, { Component } from 'react'
import { push } from 'react-router-redux'
import _ from 'lodash'

import connect from '../Helpers/connect'

import * as Config from '../../Actions/Config'

class FirstRunScreen extends Component {
  constructor (props) {
    super(props)

    this.state = {
      enableAnalytics: true
    }
  }

  _handleInputChange = event => {
    const target = event.target
    const value = target.type === 'checkbox' ? target.checked : target.value
    const name = target.name

    this.setState({
      [name]: value
    })
  }

  _recordChoice = () => {
<<<<<<< HEAD
    var newGlobalSettings = _.merge({}, this.props.settings.global, {
=======
    var newSettings = Object.assign({}, this.props.config.settings, {
>>>>>>> 62e90b8a
      firstRun: false,
      googleAnalyticsTracking: this.state.enableAnalytics
    })

<<<<<<< HEAD
    this.props.dispatch(Settings.setSettings(newGlobalSettings, this.props.settings.workspace))
    this.props.dispatch(push('/workspaces'))
=======
    this.props.dispatch(Config.setSettings(newSettings))
    this.props.dispatch(push('/accounts'))
>>>>>>> 62e90b8a
  }

  render () {
    return (
      <div className="FirstRunScreen">
        <div className="Card CardShadow">
          <div className="MainContent">
            <div className="LeftColumn">
              <div className="Logo"></div>
              <h1>
                SUPPORT GANACHE
              </h1>
              <p>
                Ganache includes Google Analytics tracking to help us better understand 
                how you use it during your normal development practices. You can
                opt-out of this tracking by selecting the option below.
              </p>
              <p>
                By enabling this feature, you provide the Truffle team
                with valuable metrics, allowing us to better analyze usage
                patterns and add new features and bug fixes faster.
              </p>
              <p>
                Thanks for your help, and happy coding! 
              </p>
              <p>
                <i>-- The Truffle Team</i>
              </p>
            </div>
            <div className="RightColumn">
              <h1>&nbsp;</h1>
              <h4>WHAT WE TRACK</h4>
              <ul className="MetricList">
                <li>
                  <span>A unique UUID generated upon first use</span>
                </li>
                <li><span>Window width and height</span></li>
                <li><span>Ganache version</span></li>
                <li><span>Exception messages (without paths)</span></li>
                <li><span>Screens viewed during use</span></li>
              </ul>

              <strong className="Covenant">
                We do not collect addresses or private keys.
              </strong>
            </div>
          </div>
          <div className="Rule" />
          <div className="Footer">
            <div className="Control">
              
              <div className="Switch">
                <input
                  type="checkbox"
                  name="enableAnalytics"
                  ref="enableAnalytics"
                  id="EnableAnalytics"
                  onChange={this._handleInputChange}
                  checked={this.state.enableAnalytics}
                />
                <label htmlFor="EnableAnalytics" className="SwitchLabel">ENABLE ANALYTICS</label>
                {this.state.enableAnalytics
                  ? <span>Analytics enabled. Thanks!</span>
                  : <span>You've opted out. You can always opt-in later via the Settings tab. </span>}
              </div>
            </div>
            <button className="btn btn-primary" onClick={this._recordChoice}>
              CONTINUE
            </button>
          </div>
        </div>
      </div>
    )
  }
}

export default connect(FirstRunScreen, "config")<|MERGE_RESOLUTION|>--- conflicted
+++ resolved
@@ -26,22 +26,13 @@
   }
 
   _recordChoice = () => {
-<<<<<<< HEAD
-    var newGlobalSettings = _.merge({}, this.props.settings.global, {
-=======
-    var newSettings = Object.assign({}, this.props.config.settings, {
->>>>>>> 62e90b8a
+    var newGlobalSettings = Object.assign({}, this.props.config.settings.global, {
       firstRun: false,
       googleAnalyticsTracking: this.state.enableAnalytics
     })
 
-<<<<<<< HEAD
-    this.props.dispatch(Settings.setSettings(newGlobalSettings, this.props.settings.workspace))
+    this.props.dispatch(Config.setSettings(newGlobalSettings, this.props.settings.workspace))
     this.props.dispatch(push('/workspaces'))
-=======
-    this.props.dispatch(Config.setSettings(newSettings))
-    this.props.dispatch(push('/accounts'))
->>>>>>> 62e90b8a
   }
 
   render () {
