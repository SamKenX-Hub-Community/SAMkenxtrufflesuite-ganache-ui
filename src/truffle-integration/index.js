const getProjectDetails = require("./projectDetails").get;
const ProjectsWatcher = require("./projectsWatcher");
const DecodeHelpers = require("./decode");

let web3Host;

const watcher = new ProjectsWatcher();

if (!process.send) {
  throw new Error("Must be run as a child process!");
}

process.removeAllListeners("uncaughtException");

process.on("unhandledRejection", err => {
<<<<<<< HEAD
  console.log(err);
=======
>>>>>>> 6887c9c4
  process.send({ type: "error", data: copyErrorFields(err) });
});

process.on("uncaughtException", err => {
<<<<<<< HEAD
  console.log(err);
=======
>>>>>>> 6887c9c4
  process.send({ type: "error", data: copyErrorFields(err) });
});

// Subscribe and forward watcher events
const watcherEvents = [
  "contract-transaction",
  "contract-event",
  "project-details-update",
];
watcherEvents.forEach(eventName => {
  watcher.on(eventName, data => {
    process.send({
      type: eventName,
      data: data,
    });
  });
});

process.on("message", async function(message) {
  switch (message.type) {
    case "web3-provider": {
      web3Host = message.data;
      watcher.setWeb3(web3Host);
      break;
    }
    case "watcher-stop": {
      watcher.close();

      process.send({
        type: "watcher-stopped",
        data: null,
      });

      break;
    }
    case "project-details-request": {
      let response = await getProjectDetails(message.data.file);

      if (typeof response.error === "undefined") {
        response = await watcher.add(response, message.data.networkId);
      }

      process.send({
        type: "project-details-response",
        data: response,
      });

      break;
    }
    case "project-unwatch": {
      watcher.remove(message.data);
      break;
    }
    case "decode-contract-request": {
      const { contract, contracts, block } = message.data;
      const state = web3Host
        ? await DecodeHelpers.getContractState(
            contract,
            contracts,
            web3Host,
            block,
          )
        : {};
      process.send({
        type: "decode-contract-response",
        data: state,
      });
      break;
    }
    case "decode-event-request": {
      const { contract, contracts, log } = message.data;
      let decodedLog = web3Host
        ? await DecodeHelpers.getDecodedEvent(
            contract,
            contracts,
            web3Host,
            log,
          )
        : {};
      process.send({
        type: "decode-event-response",
        data: decodedLog,
      });
      break;
    }
    case "decode-transaction-request": {
      const { contract, contracts, transaction } = message.data;
      let decodedData = web3Host
        ? await DecodeHelpers.getDecodedTransaction(
            contract,
            contracts,
            web3Host,
            transaction,
          )
        : {};
      process.send({
        type: "decode-transaction-response",
        data: decodedData,
      });
      break;
    }
  }
});

function copyErrorFields(e) {
  let err = Object.assign({}, e);

  // I think these properties aren't enumerable on Error objects, so we copy
  // them manually if we don't do this, they aren't passed via IPC back to the
  // main process
  err.message = e.message;
  err.stack = e.stack;
  err.name = e.name;

  return err;
}

process.send({ type: "process-started" });<|MERGE_RESOLUTION|>--- conflicted
+++ resolved
@@ -13,18 +13,10 @@
 process.removeAllListeners("uncaughtException");
 
 process.on("unhandledRejection", err => {
-<<<<<<< HEAD
-  console.log(err);
-=======
->>>>>>> 6887c9c4
   process.send({ type: "error", data: copyErrorFields(err) });
 });
 
 process.on("uncaughtException", err => {
-<<<<<<< HEAD
-  console.log(err);
-=======
->>>>>>> 6887c9c4
   process.send({ type: "error", data: copyErrorFields(err) });
 });
 
