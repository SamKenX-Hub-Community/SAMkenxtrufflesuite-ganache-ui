{
  "name": "ganache",
  "productName": "Ganache",
  "version": "2.2.1-alpha.0",
  "description": "Personal Blockchain for Ethereum",
  "repository": {
    "type": "git",
    "url": "git+https://github.com/trufflesuite/ganache.git"
  },
  "author": {
    "name": "Truffle",
    "email": "inquiry@trufflesuite.com",
    "url": "https://github.com/trufflesuite"
  },
  "license": "MIT",
  "private": true,
  "bugs": {
    "url": "https://github.com/trufflesuite/ganache/issues"
  },
  "keywords": [
    "ganache",
    "ethereum",
    "blockchain",
    "truffle"
  ],
  "homepage": "https://github.com/trufflesuite/ganache#readme",
  "scripts": {
    "dev": "electron-webpack dev",
    "compile": "electron-webpack",
    "lint": "eslint .",
    "sign-mac": "codesign --deep --force --verbose --sign 'Developer ID Application: Timothy Coulter (58RKXWC272)' ./dist/*.dmg",
    "build-linux": "npm run compile && electron-builder --linux",
    "build-mac": "npm run compile && electron-builder --mac",
    "build-windows": "npm run compile && electron-builder --win",
    "test": "npm run test-mocha && npm run test-jest",
    "test-jest": "jest __tests__/.*.test.js",
    "test-mocha": "cross-env GANACHE_DEV_MODE=true ELECTRON_APP_PATH=./ mocha --require @babel/register --check-leaks 'test/mocha/**/*.test.js'",
    "storybook": "start-storybook -p 6006",
    "build-storybook": "build-storybook",
    "postinstall": "cd static/node && npm ci --only=prod"
  },
  "dependencies": {
    "@exponent/electron-cookies": "^2.0.0",
    "@seesemichaelj/react-json-view": "^1.20.2",
    "electron-log": "^3.0.7",
    "ethagen": "0.1.2",
    "ethereumjs-units": "^0.2.0",
    "filesize": "^3.6.1",
    "fix-path": "^2.1.0",
    "fs-extra": "8.1.0",
    "lodash.clonedeep": "^4.5.0",
    "lodash.isequal": "^4.5.0",
    "lodash.merge": "^4.6.2",
    "lodash.omit": "^4.5.0",
    "moment": "^2.24.0",
    "moment-timezone": "^0.5.26",
    "moniker": "^0.1.2",
    "node-localstorage": "^1.3.1",
    "pluralize": "^5.0.0",
    "react": "^16.9.0",
    "react-custom-scrollbars": "^4.2.1",
    "react-dom": "^16.9.0",
    "react-hot-loader": "^3.1.1",
    "react-marked-markdown": "^1.4.6",
    "react-md-spinner": "^1.0.0",
    "react-moment": "^0.2.2",
    "react-redux": "^5.1.1",
    "react-render-html": "^0.6.0",
    "react-router": "^3.0.1",
    "react-router-redux": "^4.0.7",
    "react-syntax-highlighter": "11.0.2",
    "react-virtualized": "^9.21.0",
    "redux": "^3.6.0",
    "redux-logger": "^2.7.4",
    "redux-thunk": "^2.2.0",
    "shebang-loader": "^0.0.1",
    "source-map-support": "^0.5.13",
    "truffle": "^5.0.37",
    "universal-analytics": "^0.4.13",
    "web3": "1.2.1",
    "web3-providers-http": "1.2.1",
    "web3-providers-ws": "1.2.1"
  },
  "devDependencies": {
    "@babel/plugin-proposal-class-properties": "^7.5.5",
    "@babel/preset-env": "^7.6.2",
    "@babel/preset-react": "^7.0.0",
    "@babel/register": "^7.0.0",
    "cross-env": "^6.0.0",
    "electron": "^6.0.9",
    "electron-builder": "^21.2.0",
    "electron-updater": "^4.1.2",
    "electron-webpack": "^2.7.4",
    "eslint": "^6.3.0",
    "eslint-config-prettier": "^6.3.0",
    "eslint-plugin-jest": "^22.17.0",
    "eslint-plugin-prettier": "^3.1.0",
    "eslint-plugin-react": "^7.14.3",
    "eslint-plugin-react-hooks": "^2.1.0",
    "ganache-core": "2.9.1-beta.0",
    "husky": "^3.0.5",
    "jest": "^24.9.0",
    "js-scrypt": "^0.2.0",
    "lint-staged": "^9.2.5",
    "node-sass": "^4.12.0",
    "prettier": "^1.18.2",
    "react-svg-loader": "^3.0.3",
    "sass-loader": "^8.0.0",
    "temp": "0.8.3",
    "webpack": "^4.40.2"
  },
  "electronWebpack": {
    "main": {
      "webpackConfig": "webpack/webpack.main.js"
    },
    "renderer": {
      "webpackConfig": "webpack/webpack.renderer.js"
    }
  },
  "babel": {
    "plugins": [
      "@babel/plugin-proposal-class-properties"
    ],
    "presets": [
      [
        "@babel/env",
        {
          "targets": {
            "node": "current"
          }
        }
      ]
    ]
  },
  "lint-staged": {
    "*.js": [
      "eslint --fix",
      "git add"
    ]
  },
  "husky": {
    "hooks": {
      "pre-commit": "lint-staged"
    }
  },
  "build": {
    "npmRebuild": false,
    "appId": "org.trufflesuite.ganache",
    "files": [
      "src/**/*",
      "node_modules/**/*",
      "package.json"
    ],
    "win": {
      "certificateSha1": "AF06A54A4EB31362AAF82F3559828ED7502918C6",
<<<<<<< HEAD
      "icon": "static/icons/win/icon.ico",
=======
      "verifyUpdateCodeSignature": false,
      "icon": "resources/icons/win/icon.ico",
>>>>>>> e3b65797
      "target": [
        {
          "target": "nsis",
          "arch": [
            "x64"
          ]
        },
        {
          "target": "appx",
          "arch": [
            "x64"
          ]
        }
      ]
    },
    "appx": {
      "identityName": "Ganache",
      "publisher": "CN=Consensys Inc, O=Consensys Inc, L=New York, S=New York, C=US",
      "publisherDisplayName": "Consensys Inc",
      "backgroundColor": "#34262A",
      "artifactName": "Ganache-${version}-${os}-${arch}.${ext}"
    },
    "nsis": {
      "oneClick": false,
      "allowToChangeInstallationDirectory": true,
      "deleteAppDataOnUninstall": true,
      "artifactName": "Ganache-${version}-${os}-${arch}-setup.${ext}"
    },
    "mac": {
      "icon": "static/icons/mac/icon.icns",
      "category": "public.app-category.developer-tools"
    },
    "dmg": {
      "background": "build/dmg/background.tiff",
      "contents": [
        {
          "x": 219,
          "y": 358,
          "type": "dir",
          "name": "Ganache.app"
        },
        {
          "x": 439,
          "y": 358,
          "type": "link",
          "name": "Applications",
          "path": "/Applications"
        }
      ],
      "format": "ULFO",
      "sign": true,
      "artifactName": "Ganache-${version}-${os}.${ext}"
    },
    "linux": {
      "target": [
        {
          "target": "AppImage",
          "arch": [
            "x64"
          ]
        }
      ],
      "icon": "static/icons/png/",
      "category": "Development",
      "executableName": "Ganache",
      "artifactName": "ganache-${version}-${os}-${arch}.${ext}"
    }
  },
  "engines": {
    "node": "12.9.0"
  }
}<|MERGE_RESOLUTION|>--- conflicted
+++ resolved
@@ -153,12 +153,8 @@
     ],
     "win": {
       "certificateSha1": "AF06A54A4EB31362AAF82F3559828ED7502918C6",
-<<<<<<< HEAD
       "icon": "static/icons/win/icon.ico",
-=======
       "verifyUpdateCodeSignature": false,
-      "icon": "resources/icons/win/icon.ico",
->>>>>>> e3b65797
       "target": [
         {
           "target": "nsis",
