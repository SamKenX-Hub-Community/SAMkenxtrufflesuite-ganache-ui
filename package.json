{
  "name": "ganache",
  "productName": "Ganache",
  "version": "2.2.1-internal.3",
  "description": "Personal Blockchain for Ethereum",
  "repository": {
    "type": "git",
    "url": "git+https://github.com/trufflesuite/ganache.git"
  },
  "author": {
    "name": "Truffle",
    "email": "inquiry@trufflesuite.com",
    "url": "https://github.com/trufflesuite"
  },
  "license": "MIT",
  "private": true,
  "bugs": {
    "url": "https://github.com/trufflesuite/ganache/issues"
  },
  "keywords": [
    "ganache",
    "ethereum",
    "blockchain",
    "truffle"
  ],
  "homepage": "https://github.com/trufflesuite/ganache#readme",
  "scripts": {
    "dev": "electron-webpack dev",
    "start": "npm run dev",
    "compile": "electron-webpack",
    "lint": "eslint .",
    "sign-mac": "codesign --deep --force --verbose --sign 'Developer ID Application: Timothy Coulter (58RKXWC272)' ./dist/*.dmg",
    "build-linux": "npm run compile && electron-builder --linux",
    "build-mac": "npm run compile && electron-builder --mac",
    "build-windows": "npm run compile && electron-builder --win",
    "test": "npm run test-mocha && npm run test-jest",
    "test-jest": "jest __tests__/.*.test.js",
    "test-mocha": "cross-env GANACHE_DEV_MODE=true ELECTRON_APP_PATH=./ mocha --require @babel/register --check-leaks 'test/mocha/**/*.test.js'",
    "storybook": "start-storybook -p 6006",
    "build-storybook": "build-storybook",
    "postinstall": "cd static/node && npm ci --only=prod"
  },
  "dependencies": {
    "@exponent/electron-cookies": "^2.0.0",
    "@ganache/react-json-view": "^1.20.2",
    "atob": "2.1.2",
    "bs58": "4.0.1",
    "btoa": "1.2.1",
    "connected-react-router": "6.6.1",
    "electron-log": "^3.0.7",
    "ethagen": "0.1.2",
    "ethereumjs-units": "^0.2.0",
    "filesize": "^3.6.1",
    "fix-path": "^2.1.0",
    "follow-redirects": "1.9.0",
    "fs-extra": "8.1.0",
    "get-port": "^5.0.0",
    "history": "4.10.1",
    "lodash.assign": "4.2.0",
    "lodash.clonedeep": "^4.5.0",
    "lodash.isequal": "^4.5.0",
    "lodash.merge": "^4.6.2",
    "lodash.omit": "^4.5.0",
    "moment": "^2.24.0",
    "moment-timezone": "^0.5.26",
    "moniker": "^0.1.2",
    "node-fetch": "2.6.0",
    "node-localstorage": "^1.3.1",
    "node-ssh": "7.0.0",
    "pg": "7.14.0",
    "pluralize": "^5.0.0",
    "promisify-child-process": "^3.1.3",
    "react": "16.5.2",
    "react-custom-scrollbars": "^4.2.1",
    "react-dom": "16.5.2",
    "react-graph-vis": "1.0.5",
    "react-hot-loader": "4.3.12",
    "react-md-spinner": "^1.0.0",
    "react-moment": "^0.2.2",
    "react-redux": "6.0.1",
    "react-render-html": "^0.6.0",
    "react-router": "5.1.2",
    "react-router-dom": "5.1.2",
    "react-syntax-highlighter": "11.0.2",
    "react-virtualized": "^9.21.0",
    "redux": "4.0.4",
    "redux-logger": "^2.7.4",
    "redux-thunk": "^2.3.0",
    "safe-buffer": "^5.0.1",
    "shebang-loader": "^0.0.1",
    "source-map-support": "^0.5.13",
    "truffle": "^5.0.37",
    "universal-analytics": "^0.4.13",
    "unzip-stream": "0.3.0",
    "web3": "1.2.1",
    "web3-providers-http": "1.2.1",
    "web3-providers-ws": "1.2.1",
    "xterm": "^4.4.0",
    "xterm-addon-fit": "^0.3.0"
  },
  "devDependencies": {
    "@babel/plugin-proposal-class-properties": "^7.5.5",
    "@babel/preset-env": "^7.6.2",
    "@babel/preset-react": "^7.0.0",
    "@babel/register": "^7.0.0",
    "babel-eslint": "10.0.3",
    "cache-loader": "4.1.0",
    "cross-env": "^6.0.0",
    "electron": "8.1.1",
    "electron-builder": "^21.2.0",
<<<<<<< HEAD
    "electron-devtools-installer": "^2.2.4",
    "electron-updater": "4.2.0",
=======
>>>>>>> d5be80f1
    "electron-notarize": "0.2.1",
    "electron-updater": "4.2.0",
    "electron-webpack": "^2.7.4",
    "eslint": "^6.3.0",
    "eslint-config-prettier": "^6.3.0",
    "eslint-plugin-jest": "^22.17.0",
    "eslint-plugin-prettier": "^3.1.0",
    "eslint-plugin-react": "^7.14.3",
    "eslint-plugin-react-hooks": "^2.1.0",
    "ganache-core": "2.10.2",
    "husky": "^3.0.5",
    "jest": "^24.9.0",
    "js-scrypt": "^0.2.0",
    "lint-staged": "^9.2.5",
    "node-sass": "^4.13.1",
    "prettier": "^1.18.2",
    "react-svg-loader": "^3.0.3",
    "sass-loader": "^8.0.0",
    "temp": "0.9.1",
    "webpack": "4.41.4"
  },
  "electronWebpack": {
    "main": {
      "webpackConfig": "webpack/webpack.main.js"
    },
    "renderer": {
      "webpackConfig": "webpack/webpack.renderer.js"
    }
  },
  "babel": {
    "plugins": [
      "@babel/plugin-proposal-class-properties"
    ],
    "presets": [
      [
        "@babel/env",
        {
          "targets": {
            "node": "current"
          }
        }
      ]
    ]
  },
  "lint-staged": {
    "*.js": [
      "eslint --fix",
      "git add"
    ]
  },
  "husky": {
    "hooks": {
      "pre-commit": "lint-staged"
    }
  },
  "build": {
    "npmRebuild": false,
    "appId": "org.trufflesuite.ganache",
    "afterSign": "./afterSignHook.js",
    "files": [
      "src/**/*",
      "node_modules/**/*",
      "package.json"
    ],
    "win": {
      "certificateSha1": "B939C778B9E3033A74A7A253C1E01BB249FCBAA0",
      "icon": "static/icons/win/icon.ico",
      "verifyUpdateCodeSignature": false,
      "target": [
        {
          "target": "nsis",
          "arch": [
            "x64"
          ]
        },
        {
          "target": "appx",
          "arch": [
            "x64"
          ]
        }
      ]
    },
    "appx": {
      "identityName": "GanacheUI",
      "publisher": "CN=\"Truffle Blockchain Group, Inc\", O=\"Truffle Blockchain Group, Inc\", L=Yakima, S=Washington, C=US",
      "publisherDisplayName": "Truffle",
      "backgroundColor": "#34262A",
      "artifactName": "Ganache-${version}-${os}-${arch}.${ext}"
    },
    "nsis": {
      "oneClick": false,
      "allowToChangeInstallationDirectory": true,
      "deleteAppDataOnUninstall": true,
      "artifactName": "Ganache-${version}-${os}-${arch}-setup.${ext}"
    },
    "mac": {
      "icon": "static/icons/mac/icon.icns",
      "hardenedRuntime": true,
      "entitlements": "./build/dmg/entitlements.mac.inherit.plist",
      "category": "public.app-category.developer-tools"
    },
    "dmg": {
      "background": "build/dmg/background.tiff",
      "contents": [
        {
          "x": 219,
          "y": 358,
          "type": "dir",
          "name": "Ganache.app"
        },
        {
          "x": 439,
          "y": 358,
          "type": "link",
          "name": "Applications",
          "path": "/Applications"
        }
      ],
      "format": "ULFO",
      "sign": true,
      "artifactName": "Ganache-${version}-${os}.${ext}"
    },
    "linux": {
      "target": [
        {
          "target": "AppImage",
          "arch": [
            "x64"
          ]
        }
      ],
      "icon": "static/icons/png/",
      "category": "Development",
      "executableName": "Ganache",
      "artifactName": "ganache-${version}-${os}-${arch}.${ext}"
    }
  },
  "engines": {
    "node": "12.13.1"
  }
}<|MERGE_RESOLUTION|>--- conflicted
+++ resolved
@@ -108,11 +108,7 @@
     "cross-env": "^6.0.0",
     "electron": "8.1.1",
     "electron-builder": "^21.2.0",
-<<<<<<< HEAD
     "electron-devtools-installer": "^2.2.4",
-    "electron-updater": "4.2.0",
-=======
->>>>>>> d5be80f1
     "electron-notarize": "0.2.1",
     "electron-updater": "4.2.0",
     "electron-webpack": "^2.7.4",
