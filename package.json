{
  "name": "ganache",
  "productName": "Ganache",
  "version": "1.0.0-rc.0",
  "description": "Personal Blockchain for Ethereum",
  "main": "./src/init.js",
  "private": true,
  "scripts": {
    "start": "electron-forge start",
    "package": "electron-forge package",
    "make": "electron-forge make",
    "publish": "electron-forge publish",
    "lint": "echo \"No linting configured\"",
    "sign-mac": "codesign --deep --force --verbose --sign '58RKXWC272' ./out/make/*.dmg",
    "makeappxassets": "svg2uwptiles -i ./Logo.svg -c ./blank.svg -o ./resources/appx/",
    "build-linux": "cd ./node_modules/rabin-bindings && node-gyp rebuild && cd ../../ && npm run make",
<<<<<<< HEAD
    "build-mac": "npm run make && npm run sign-mac"
=======
    "build-windows": "bash -c \"echo ${CERT_PASS?\\\"Need to set CERT_PASS to build on Windows\\\"} > /dev/null\" && npm run make"
>>>>>>> 32384fd0
  },
  "browserslist": "chrome 50",
  "build": {
    "mac": {
      "icon": "./resources/icons/icon.icns"
    },
    "linux": {
      "target": "AppImage",
      "icon": "./resources/icons/png/",
      "category": "Development",
      "executableName": "Ganache"
    }
  },
  "config": {
    "forge": {
      "make_targets": {
        "win32": [
          "appx"
        ],
        "darwin": [
          "dmg"
        ],
        "linux": [
          "deb"
        ]
      },
      "electronPackagerConfig": {
        "icon": "resources/icons/icon.ico"
      },
      "electronWinstallerConfig": {
        "name": "<%= productName %>"
      },
      "electronInstallerDebian": {
        "icon": "resources/logo.png",
        "categories": [
          "Development"
        ],
        "homepage": "https://truffleframework.com"
      },
      "github_repository": {
        "owner": "",
        "name": ""
      },
      "electronInstallerDMG": {
        "background": "./resources/dmg/background.png",
        "icon": "./resources/icons/icon.icns",
        "format": "ULFO",
        "code-sign": {
          "signing-identity": "58RKXWC272"
        }
      },
      "windowsStoreConfig": {
        "packageVersion": "<%= version %>.0",
        "packageName": "<%= productName %>",
        "packageDescription": "Personal blockchain for Ethereum development",
        "publisher": "CN=Consensys Inc, O=Consensys Inc, L=New York, S=New York, C=US",
        "windowsKit": "C:\\Program Files (x86)\\Windows Kits\\10\\bin\\10.0.16299.0\\x64",
        "assets": "./resources/appx",
        "manifest": "./AppXManifest.xml",
        "makePri": true,
        "devCert": "./certs/cert.pfx",
        "certPass": "<%= process.env.CERT_PASS %>",
        "makeVersionWinStoreCompatible": true
      }
    }
  },
  "repository": {
    "type": "git",
    "url": "git+https://github.com/trufflesuite/ganache.git"
  },
  "author": {
    "name": "Truffle",
    "email": "inquiry@trufflesuite.com",
    "url": "https://github.com/trufflesuite"
  },
  "license": "MIT",
  "bugs": {
    "url": "https://github.com/trufflesuite/ganache/issues"
  },
  "keywords": [
    "ganache",
    "ethereum",
    "blockchain",
    "truffle"
  ],
  "homepage": "https://github.com/trufflesuite/ganache#readme",
  "devDependencies": {
    "asar": "^0.13.0",
    "babel-core": "^6.21.0",
    "babel-eslint": "^7.1.1",
    "babel-plugin-add-module-exports": "^0.2.1",
    "babel-plugin-dev-expression": "^0.2.1",
    "babel-plugin-inline-react-svg": "^0.4.0",
    "babel-plugin-transform-async-to-generator": "^6.24.1",
    "babel-plugin-transform-class-properties": "^6.19.0",
    "babel-plugin-transform-es2015-classes": "^6.18.0",
    "babel-polyfill": "^6.20.0",
    "babel-preset-env": "^1.6.1",
    "babel-preset-react": "^6.24.1",
    "babel-preset-react-hmre": "^1.1.1",
    "babel-preset-react-optimize": "^1.0.1",
    "babel-preset-stage-0": "^6.16.0",
    "chai": "^3.5.0",
    "concurrently": "^3.1.0",
    "cross-env": "^3.1.4",
    "electron-debug": "^1.1.0",
    "electron-devtools-installer": "^2.0.1",
    "electron-forge": "^4.1.2",
    "electron-icon-maker": "0.0.3",
    "electron-log": "^2.2.9",
    "electron-prebuilt-compile": "1.6.11",
    "electron-rebuild": "^1.6.0",
    "jsdom": "^9.9.1",
    "minimist": "^1.2.0",
    "mocha": "^3.2.0",
    "node-sass": "^4.5.3",
    "prop-types": "^15.5.10",
    "rcedit": "^0.9.0",
    "redux-logger": "^2.7.4",
    "source-map-support": "^0.4.8",
    "svg2uwptiles": "0.0.4"
  },
  "dependencies": {
    "@exponent/electron-cookies": "^2.0.0",
    "async": "^2.5.0",
    "electron-compile": "^6.4.2",
    "electron-forge-maker-appimage": "^19.30.3",
    "electron-settings": "^3.1.2",
    "electron-squirrel-startup": "^1.0.0",
    "ethereumjs-testrpc": "^6.0.1",
    "ethereumjs-units": "^0.2.0",
    "find-process": "^1.1.0",
    "lodash": "^3.10.1",
    "moment": "^2.17.1",
    "moment-timezone": "^0.5.11",
    "mousetrap": "^1.6.1",
    "pidusage": "^1.1.5",
    "pluralize": "^5.0.0",
    "react": "^15.4.2",
    "react-dom": "^15.6.2",
    "react-hot-loader": "^3.1.1",
    "react-moment": "^0.2.2",
    "react-redux": "^5.0.2",
    "react-router": "^3.0.1",
    "react-router-redux": "^4.0.7",
    "redux": "^3.6.0",
    "redux-thunk": "^2.2.0",
    "reselect": "^2.5.4",
    "universal-analytics": "^0.4.13",
    "uuid": "^3.1.0",
    "web3": "^0.18.2"
  },
  "devEngines": {
    "node": ">=6.x",
    "npm": ">=3.x"
  }
}<|MERGE_RESOLUTION|>--- conflicted
+++ resolved
@@ -14,11 +14,8 @@
     "sign-mac": "codesign --deep --force --verbose --sign '58RKXWC272' ./out/make/*.dmg",
     "makeappxassets": "svg2uwptiles -i ./Logo.svg -c ./blank.svg -o ./resources/appx/",
     "build-linux": "cd ./node_modules/rabin-bindings && node-gyp rebuild && cd ../../ && npm run make",
-<<<<<<< HEAD
-    "build-mac": "npm run make && npm run sign-mac"
-=======
+    "build-mac": "npm run make && npm run sign-mac",
     "build-windows": "bash -c \"echo ${CERT_PASS?\\\"Need to set CERT_PASS to build on Windows\\\"} > /dev/null\" && npm run make"
->>>>>>> 32384fd0
   },
   "browserslist": "chrome 50",
   "build": {
