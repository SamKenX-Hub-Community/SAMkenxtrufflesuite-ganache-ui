--- conflicted
+++ resolved
@@ -216,12 +216,7 @@
     "filesize": "^3.6.1",
     "fix-path": "^2.1.0",
     "fs-extra": "^7.0.0",
-<<<<<<< HEAD
-    "ganache-core": "2.6.1",
-    "keccak": "^1.4.0",
-=======
     "ganache-core": "2.7.0",
->>>>>>> d1320b9e
     "lodash.clonedeep": "^4.5.0",
     "lodash.isequal": "^4.5.0",
     "lodash.merge": "^4.6.1",
@@ -248,11 +243,7 @@
     "redux-thunk": "^2.2.0",
     "reselect": "^2.5.4",
     "temp": "^0.8.3",
-<<<<<<< HEAD
-    "truffle": "^5.0.14",
-=======
     "truffle": "5.0.31",
->>>>>>> d1320b9e
     "truffle-config": "^1.1.18",
     "truffle-decoder": "^3.0.8",
     "universal-analytics": "^0.4.13",
