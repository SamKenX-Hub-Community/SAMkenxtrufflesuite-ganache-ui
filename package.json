{
  "name": "ganache",
  "productName": "Ganache",
<<<<<<< HEAD
  "version": "2.4.0-alpha.0",
=======
  "version": "2.3.0",
>>>>>>> f97be5ac
  "description": "Personal Blockchain for Ethereum",
  "repository": {
    "type": "git",
    "url": "git+https://github.com/trufflesuite/ganache.git"
  },
  "author": {
    "name": "Truffle",
    "email": "inquiry@trufflesuite.com",
    "url": "https://github.com/trufflesuite"
  },
  "license": "MIT",
  "private": true,
  "bugs": {
    "url": "https://github.com/trufflesuite/ganache/issues"
  },
  "keywords": [
    "ganache",
    "ethereum",
    "blockchain",
    "truffle"
  ],
  "homepage": "https://github.com/trufflesuite/ganache#readme",
  "scripts": {
    "dev": "electron-webpack dev",
    "start": "npm run dev",
    "compile": "electron-webpack",
    "lint": "eslint .",
    "sign-mac": "codesign --deep --force --verbose --sign 'Developer ID Application: Timothy Coulter (58RKXWC272)' ./dist/*.dmg",
    "build-linux": "npm run compile && electron-builder --linux",
    "build-mac": "npm run compile && electron-builder --mac",
    "build-windows": "npm run compile && electron-builder --win",
    "test": "npm run test-mocha && npm run test-jest",
    "test-jest": "jest __tests__/.*.test.js",
    "test-mocha": "cross-env GANACHE_DEV_MODE=true ELECTRON_APP_PATH=./ mocha --require @babel/register --check-leaks 'test/mocha/**/*.test.js'",
    "storybook": "start-storybook -p 6006",
    "build-storybook": "build-storybook",
    "postinstall": "cd static/node && npm ci --only=prod"
  },
  "dependencies": {
    "@exponent/electron-cookies": "^2.0.0",
    "@ganache/react-json-view": "^1.20.2",
    "atob": "2.1.2",
    "bs58": "4.0.1",
    "btoa": "1.2.1",
    "connected-react-router": "6.6.1",
    "electron-log": "^3.0.7",
    "ethagen": "0.1.2",
    "ethereumjs-units": "^0.2.0",
    "filesize": "^3.6.1",
    "fix-path": "^2.1.0",
    "follow-redirects": "1.9.0",
    "fs-extra": "9.0.0",
    "get-port": "^5.0.0",
    "history": "4.10.1",
    "lodash.assign": "4.2.0",
    "lodash.clonedeep": "^4.5.0",
    "lodash.isequal": "^4.5.0",
    "lodash.merge": "^4.6.2",
    "lodash.omit": "^4.5.0",
    "moment": "^2.24.0",
    "moment-timezone": "^0.5.26",
    "moniker": "^0.1.2",
    "node-fetch": "2.6.0",
    "node-localstorage": "^1.3.1",
    "node-ssh": "7.0.0",
    "pg": "7.14.0",
    "pluralize": "^5.0.0",
    "promisify-child-process": "^3.1.3",
    "react": "16.5.2",
    "react-custom-scrollbars": "^4.2.1",
    "react-dom": "16.5.2",
    "react-graph-vis": "1.0.5",
    "react-hot-loader": "4.3.12",
    "react-md-spinner": "^1.0.0",
    "react-moment": "^0.2.2",
    "react-redux": "6.0.1",
    "react-render-html": "^0.6.0",
    "react-router": "5.1.2",
    "react-router-dom": "5.1.2",
    "react-syntax-highlighter": "11.0.2",
    "react-virtualized": "^9.21.0",
    "redux": "4.0.4",
    "redux-logger": "^2.7.4",
    "redux-thunk": "^2.3.0",
    "safe-buffer": "^5.0.1",
    "shebang-loader": "^0.0.1",
    "source-map-support": "^0.5.13",
    "truffle": "5.1.20",
    "universal-analytics": "^0.4.13",
    "unzip-stream": "0.3.0",
    "web3": "1.2.6",
    "web3-providers-http": "1.2.6",
    "web3-providers-ws": "1.2.6",
    "xterm": "^4.4.0",
    "xterm-addon-fit": "^0.3.0"
  },
  "devDependencies": {
    "@babel/plugin-proposal-class-properties": "^7.5.5",
    "@babel/preset-env": "^7.6.2",
    "@babel/preset-react": "^7.0.0",
    "@babel/register": "^7.0.0",
    "babel-eslint": "10.0.3",
    "cache-loader": "4.1.0",
    "chokidar": "3.3.1",
    "cross-env": "^6.0.0",
    "electron": "8.2.1",
    "electron-builder": "22.4.1",
    "electron-notarize": "0.3.0",
    "electron-updater": "4.2.0",
    "electron-webpack": "^2.7.4",
    "eslint": "^6.3.0",
    "eslint-config-prettier": "^6.3.0",
    "eslint-plugin-jest": "^22.17.0",
    "eslint-plugin-prettier": "^3.1.0",
    "eslint-plugin-react": "^7.14.3",
    "eslint-plugin-react-hooks": "^2.1.0",
    "execa": "4.0.0",
    "ganache-core": "2.10.2",
    "html-loader": "1.0.0-alpha.0",
    "husky": "^3.0.5",
    "jest": "^24.9.0",
    "js-scrypt": "^0.2.0",
    "lint-staged": "^9.2.5",
    "node-sass": "^4.13.1",
    "prettier": "^1.18.2",
    "react-svg-loader": "^3.0.3",
    "sass-loader": "^8.0.0",
    "temp": "0.9.1",
    "webpack": "4.41.4"
  },
  "electronWebpack": {
    "main": {
      "webpackConfig": "webpack/webpack.main.js"
    },
    "renderer": {
      "webpackConfig": "webpack/webpack.renderer.js"
    }
  },
  "babel": {
    "plugins": [
      "@babel/plugin-proposal-class-properties"
    ],
    "presets": [
      [
        "@babel/env",
        {
          "targets": {
            "node": "current"
          }
        }
      ]
    ]
  },
  "lint-staged": {
    "*.js": [
      "eslint --fix",
      "git add"
    ]
  },
  "husky": {
    "hooks": {
      "pre-commit": "lint-staged"
    }
  },
  "build": {
    "npmRebuild": false,
    "appId": "org.trufflesuite.ganache",
    "afterSign": "./scripts/build/afterSignHook.js",
    "afterPack": "./scripts/build/afterPack.js",
    "files": [
      "src/**/*",
      "node_modules/**/*",
      "package.json"
    ],
    "win": {
      "certificateSha1": "B939C778B9E3033A74A7A253C1E01BB249FCBAA0",
      "icon": "static/icons/win/icon.ico",
      "verifyUpdateCodeSignature": false,
      "target": [
        {
          "target": "nsis",
          "arch": [
            "x64"
          ]
        },
        {
          "target": "appx",
          "arch": [
            "x64"
          ]
        }
      ]
    },
    "appx": {
      "identityName": "GanacheUI",
      "publisher": "CN=\"Truffle Blockchain Group, Inc\", O=\"Truffle Blockchain Group, Inc\", L=Yakima, S=Washington, C=US",
      "publisherDisplayName": "Truffle",
      "backgroundColor": "#34262A",
      "artifactName": "Ganache-${version}-${os}-${arch}.${ext}"
    },
    "nsis": {
      "oneClick": false,
      "allowToChangeInstallationDirectory": true,
      "deleteAppDataOnUninstall": true,
      "artifactName": "Ganache-${version}-${os}-${arch}-setup.${ext}"
    },
    "mac": {
      "icon": "static/icons/mac/icon.icns",
      "hardenedRuntime": true,
      "entitlements": "./build/dmg/entitlements.mac.inherit.plist",
      "category": "public.app-category.developer-tools"
    },
    "dmg": {
      "background": "build/dmg/background.tiff",
      "contents": [
        {
          "x": 219,
          "y": 358,
          "type": "dir",
          "name": "Ganache.app"
        },
        {
          "x": 439,
          "y": 358,
          "type": "link",
          "name": "Applications",
          "path": "/Applications"
        }
      ],
      "format": "ULFO",
      "sign": true,
      "artifactName": "Ganache-${version}-${os}.${ext}"
    },
    "linux": {
      "target": [
        {
          "target": "AppImage",
          "arch": [
            "x64"
          ]
        }
      ],
      "icon": "static/icons/png/",
      "category": "Development",
      "executableName": "Ganache",
      "artifactName": "ganache-${version}-${os}-${arch}.${ext}"
    }
  },
  "engines": {
    "node": "12.13.1"
  }
}<|MERGE_RESOLUTION|>--- conflicted
+++ resolved
@@ -1,11 +1,7 @@
 {
   "name": "ganache",
   "productName": "Ganache",
-<<<<<<< HEAD
   "version": "2.4.0-alpha.0",
-=======
-  "version": "2.3.0",
->>>>>>> f97be5ac
   "description": "Personal Blockchain for Ethereum",
   "repository": {
     "type": "git",
