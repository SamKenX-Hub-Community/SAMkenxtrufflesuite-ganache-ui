{
  "name": "ganache",
  "productName": "Ganache",
  "version": "2.1.2-alpha.0",
  "description": "Personal Blockchain for Ethereum",
  "repository": {
    "type": "git",
    "url": "git+https://github.com/trufflesuite/ganache.git"
  },
  "author": {
    "name": "Truffle",
    "email": "inquiry@trufflesuite.com",
    "url": "https://github.com/trufflesuite"
  },
  "license": "MIT",
  "private": true,
  "bugs": {
    "url": "https://github.com/trufflesuite/ganache/issues"
  },
  "keywords": [
    "ganache",
    "ethereum",
    "blockchain",
    "truffle"
  ],
  "homepage": "https://github.com/trufflesuite/ganache#readme",
  "scripts": {
    "dev": "electron-webpack dev",
    "compile": "electron-webpack",
    "lint": "eslint .",
    "sign-mac": "codesign --deep --force --verbose --sign 'Developer ID Application: Timothy Coulter (58RKXWC272)' ./dist/*.dmg",
    "build-linux": "npm run compile && electron-builder --linux",
    "build-mac": "npm run compile && electron-builder --mac",
    "build-windows": "npm run compile && electron-builder --win",
    "test": "npm run test-mocha && npm run test-jest",
    "test-jest": "jest __tests__/.*.test.js",
    "test-mocha": "cross-env GANACHE_DEV_MODE=true ELECTRON_APP_PATH=./ mocha --require @babel/register --check-leaks 'test/mocha/**/*.test.js'",
    "storybook": "start-storybook -p 6006",
    "build-storybook": "build-storybook",
<<<<<<< HEAD
    "postinstall": "cd static; cd node; npm ci --only=production"
=======
    "postinstall": "cd static/node && npm ci --only=prod"
>>>>>>> b6e9eed0
  },
  "dependencies": {
    "@exponent/electron-cookies": "^2.0.0",
    "@seesemichaelj/react-json-view": "^1.20.2",
    "electron-log": "^3.0.7",
    "ethagen": "0.1.2",
    "ethereumjs-units": "^0.2.0",
    "filesize": "^3.6.1",
    "fix-path": "^2.1.0",
    "fs-extra": "8.1.0",
    "lodash.clonedeep": "^4.5.0",
    "lodash.isequal": "^4.5.0",
    "lodash.merge": "^4.6.2",
    "lodash.omit": "^4.5.0",
    "moment": "^2.24.0",
    "moment-timezone": "^0.5.26",
    "moniker": "^0.1.2",
    "node-localstorage": "^1.3.1",
    "pluralize": "^5.0.0",
    "react": "^16.9.0",
    "react-custom-scrollbars": "^4.2.1",
    "react-dom": "^16.9.0",
    "react-hot-loader": "^3.1.1",
    "react-marked-markdown": "^1.4.6",
    "react-md-spinner": "^0.3.0",
    "react-moment": "^0.2.2",
    "react-redux": "^5.0.2",
    "react-render-html": "^0.6.0",
    "react-router": "^3.0.1",
    "react-router-redux": "^4.0.7",
    "react-syntax-highlighter": "11.0.2",
    "react-virtualized": "^9.21.0",
    "redux": "^3.6.0",
    "redux-logger": "^2.7.4",
    "redux-thunk": "^2.2.0",
    "shebang-loader": "^0.0.1",
    "source-map-support": "^0.5.13",
    "truffle": "^5.0.37",
    "universal-analytics": "^0.4.13",
    "web3": "1.2.1",
    "web3-providers-http": "1.2.1",
    "web3-providers-ws": "1.2.1"
  },
  "devDependencies": {
    "@babel/plugin-proposal-class-properties": "^7.5.5",
    "@babel/preset-env": "^7.6.2",
    "@babel/preset-react": "^7.0.0",
    "@babel/register": "^7.0.0",
    "cross-env": "^6.0.0",
    "electron": "^6.0.9",
    "electron-builder": "^21.2.0",
    "electron-updater": "^4.1.2",
    "electron-webpack": "^2.7.4",
    "eslint": "^6.3.0",
    "eslint-config-prettier": "^6.3.0",
    "eslint-plugin-jest": "^22.17.0",
    "eslint-plugin-prettier": "^3.1.0",
    "eslint-plugin-react": "^7.14.3",
    "ganache-core": "2.8.0",
    "husky": "^3.0.5",
    "jest": "^24.9.0",
    "js-scrypt": "^0.2.0",
    "lint-staged": "^9.2.5",
    "node-sass": "^4.12.0",
    "prettier": "^1.18.2",
    "react-svg-loader": "^3.0.3",
    "sass-loader": "^8.0.0",
    "temp": "0.8.3",
    "webpack": "^4.40.2"
  },
  "electronWebpack": {
    "main": {
      "webpackConfig": "webpack/webpack.main.js"
    },
    "renderer": {
      "webpackConfig": "webpack/webpack.renderer.js"
    }
  },
  "babel": {
    "plugins": [
      "@babel/plugin-proposal-class-properties"
    ],
    "presets": [
      [
        "@babel/env",
        {
          "targets": {
            "node": "current"
          }
        }
      ]
    ]
  },
  "lint-staged": {
    "*.js": [
      "eslint --fix",
      "git add"
    ]
  },
  "husky": {
    "hooks": {
      "pre-commit": "lint-staged"
    }
  },
  "build": {
    "npmRebuild": false,
    "appId": "org.trufflesuite.ganache",
    "files": [
      "src/**/*",
      "node_modules/**/*",
      "package.json"
    ],
    "win": {
      "certificateSha1": "AF06A54A4EB31362AAF82F3559828ED7502918C6",
      "icon": "static/icons/win/icon.ico",
      "target": [
        {
          "target": "nsis",
          "arch": [
            "x64"
          ]
        },
        {
          "target": "appx",
          "arch": [
            "x64"
          ]
        }
      ]
    },
    "appx": {
      "identityName": "Ganache",
      "publisher": "CN=Consensys Inc, O=Consensys Inc, L=New York, S=New York, C=US",
      "publisherDisplayName": "Consensys Inc",
      "backgroundColor": "#34262A",
      "artifactName": "Ganache-${version}-${os}-${arch}.${ext}"
    },
    "nsis": {
      "oneClick": false,
      "allowToChangeInstallationDirectory": true,
      "deleteAppDataOnUninstall": true,
      "artifactName": "Ganache-${version}-${os}-${arch}-setup.${ext}"
    },
    "mac": {
      "icon": "static/icons/mac/icon.icns",
      "category": "public.app-category.developer-tools"
    },
    "dmg": {
      "background": "build/dmg/background.tiff",
      "contents": [
        {
          "x": 219,
          "y": 358,
          "type": "dir",
          "name": "Ganache.app"
        },
        {
          "x": 439,
          "y": 358,
          "type": "link",
          "name": "Applications",
          "path": "/Applications"
        }
      ],
      "format": "ULFO",
      "sign": true,
      "artifactName": "Ganache-${version}-${os}.${ext}"
    },
    "linux": {
      "target": [
        {
          "target": "AppImage",
          "arch": [
            "x64"
          ]
        }
      ],
      "icon": "static/icons/png/",
      "category": "Development",
      "executableName": "Ganache",
      "artifactName": "ganache-${version}-${os}-${arch}.${ext}"
    }
  },
  "engines": {
    "node": "12.9.0"
  }
}<|MERGE_RESOLUTION|>--- conflicted
+++ resolved
@@ -37,11 +37,7 @@
     "test-mocha": "cross-env GANACHE_DEV_MODE=true ELECTRON_APP_PATH=./ mocha --require @babel/register --check-leaks 'test/mocha/**/*.test.js'",
     "storybook": "start-storybook -p 6006",
     "build-storybook": "build-storybook",
-<<<<<<< HEAD
-    "postinstall": "cd static; cd node; npm ci --only=production"
-=======
     "postinstall": "cd static/node && npm ci --only=prod"
->>>>>>> b6e9eed0
   },
   "dependencies": {
     "@exponent/electron-cookies": "^2.0.0",
