--- conflicted
+++ resolved
@@ -105,12 +105,8 @@
     "cross-env": "^6.0.0",
     "electron": "^6.0.9",
     "electron-builder": "^21.2.0",
-<<<<<<< HEAD
     "electron-updater": "4.2.0",
-=======
     "electron-notarize": "0.2.1",
-    "electron-updater": "^4.1.2",
->>>>>>> 5bbc21ef
     "electron-webpack": "^2.7.4",
     "eslint": "^6.3.0",
     "eslint-config-prettier": "^6.3.0",
