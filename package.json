--- conflicted
+++ resolved
@@ -1,11 +1,7 @@
 {
   "name": "ganache",
   "productName": "Ganache",
-<<<<<<< HEAD
-  "version": "2.5.3",
-=======
   "version": "2.5.3-beta.1",
->>>>>>> 6f96c16d
   "description": "Personal Blockchain for Ethereum",
   "repository": {
     "type": "git",
