language: node_js
node_js:
# Use 12.9.0 because that is what Electron needs
- "12.9.0"
<<<<<<< HEAD
dist: bionic
osx_image: "xcode9.4"
jobs:
=======
matrix:
>>>>>>> 5bbc21ef
  include:
  - os: osx
    osx_image: "xcode11.3"
  - os: linux
    dist: bionic
cache:
  directories:
  - "$HOME/.npm"
  - "$HOME/.cache/electron"
  - "$HOME/.cache/electron-builder"
env:
  global:
  - ELECTRON_CACHE=$HOME/.cache/electron
  - ELECTRON_BUILDER_CACHE=$HOME/.cache/electron-builder
  # encrypted CSC_KEY_PASSWORD:
  - secure: MrkHZgU2aXfvHJY55gXFoB/diVP/GMoZfrftJeJqBU0L6t4GIWC01xrQGuS/nNNWL9ixwxSkjg1rWVr63uel905vbeP/05bNLJ8HypPPkKJs7Sd6h/2/ZDd5zAe+63J3yrpuXJj6y4tlIEPZExyHnpPZHu2fAQV0pyvkGefyyaJY9awAlCOfoCquHE9Y98EAXCxqOSdbSStSOoX6dAPdjN8CZ/Bq0gSlqZYdMBwzHee0VC4ftgGMVeXcAdJ9NNAwi70PIHryCW0YvmzLkDwJtG7GYQ7hAOgLreruu9ifmOYmRWAI4Ko8WPgD5fv46VLrsJ2Zmn5MgEg5IVR1b9oWfdo4BlC20XS2EtAWcizzCSIYza10rJJ10gyPQ32WlXwPtpohaJeyTIaEx8dTvfPe4pqRTck2UrkF215FFNgTN0tUWsrIFbYNCXVhCBSOER5ZH9uiZxmyh44rSk4Svro42hJCWquFEZAdyxld7LUJVeFNtb9SWU/5W06uExHJ0+d9MFUf0XJK6OHWol19ZTSYayLaZ2Tm2C2wrAHcUvHlsl9tUySVSVbX9+EZyhVpRn6O2ZmW2fAnKmGsOwbCljEwfFBGxReI56v7iI4RsySAS9z/pzl7+8CfjJ/tnVA6JlfGOpLhprwrc0xEH8dJKMDw51kt3yGMGFQwPo+Eq5EQ34Q=
  # encrypted GH_TOKEN:
  - secure: N551P94nYNIuv5IIcvgtee/jfd9ReGYRbq5hUvgG1pRbb+8wtNWT9JM6qIUflj0GoVCDeuz+urvqFwC4OET/NC6sGB9rtVoAVjf7vfKaoxPTN2wSMjT8GcVXvnG6S5hdPO6JlVrXZf2kDJr8p0vWKgRTgU7hSfEr8Nuxk938MC+qLUpuS6oAx0Vekkq/05OrZMIiheqHpSbXZido1SWBEy+XdL1MpNpKYSnp4gQXxtOQkF28vHQMKVDvPNoPm0RpuYmab6kJnGXDkWIsBtZlknw+Wf0oK9LJRuV8jFD4rkxRthuYDAXiep3dY8bkCZzo80Sy/KEB2oYKvMSBNDYlBoYeR3hsv5OB8ujhCDoXdBddjhIEe9vIFV93QWVzE+XCCfG1IczhTQ57Pk33eGfvRv/QnGnXKdSqS2+4roXOfohFh98oRzKGsFhjZ+22QQkyBHwcghw5xywPcr8ZF0ZC06pF7hvCFIlubDz9ZAaQo7vkpXbbft34ooxpGvSgQ5JOUXMu/zDy1E+szXwgcCn5trXhPEUhznCKiC2qrR4q1mVzyspXOHxz7hXkthWqUZEKFWrJw3/ttSZd1qQ7HFv2Re1eEIA/Q0HpCMe4Php5oqRDsxA7zUIHpw19aqtAhCR4WNg8yY7OmGXp3VeUQ3aiS/fFBbbsYRFj62Fv4Hr5BJY=
before_install:
  # Only mess with encryption if we might be publishing (don't set up keychain for PRs)
- if [ "$TRAVIS_OS_NAME" = "osx" ] && [ "$TRAVIS_SECURE_ENV_VARS" = "true" ] && [ "$TRAVIS_PULL_REQUEST" = "false" ]; then
    echo "Configuring keychain...";
    export CERT=certs/osx.p12;
    openssl aes-256-cbc -K $encrypted_7777a4e0a460_key -iv $encrypted_7777a4e0a460_iv -in certs/osx.p12.enc -out $CERT -d;

    export CSC_KEYCHAIN=build.keychain;
    export KEYCHAIN_PASS=$RANDOM.$RANDOM.$RANDOM;
    security create-keychain -p $KEYCHAIN_PASS $CSC_KEYCHAIN;
    security default-keychain -s $CSC_KEYCHAIN;
    security unlock-keychain -p $KEYCHAIN_PASS $CSC_KEYCHAIN;
    security import $CERT -k $CSC_KEYCHAIN -P $CSC_KEY_PASSWORD -T /usr/bin/codesign;
    security set-keychain-settings $CSC_KEYCHAIN;

    echo "Setting key partition list";
    security set-key-partition-list -S "apple-tool:,apple:,codesign:" -s -k $KEYCHAIN_PASS $CSC_KEYCHAIN;

    rm $CERT;
    unset CERT;
    unset KEYCHAIN_PASS;
    unset CSC_KEY_PASSWORD;
  fi
script:
- if [ "$TRAVIS_OS_NAME" = "linux" ]; then npm run build-linux; fi
- if [ "$TRAVIS_OS_NAME" = "osx" ]; then npm run build-mac; fi<|MERGE_RESOLUTION|>--- conflicted
+++ resolved
@@ -2,13 +2,7 @@
 node_js:
 # Use 12.9.0 because that is what Electron needs
 - "12.9.0"
-<<<<<<< HEAD
-dist: bionic
-osx_image: "xcode9.4"
-jobs:
-=======
 matrix:
->>>>>>> 5bbc21ef
   include:
   - os: osx
     osx_image: "xcode11.3"
